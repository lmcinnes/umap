--- conflicted
+++ resolved
@@ -56,13 +56,10 @@
   python setup.py develop
 else
   pip install -e .
-<<<<<<< HEAD
   pip install pynndescent # test with optional pynndescent dependency
-=======
   pip install pandas
   pip install bokeh
   pip install datashader
   pip install matplotlib
   pip install holoviews
->>>>>>> c18f5ff0
 fi