--- conflicted
+++ resolved
@@ -10,11 +10,7 @@
 import requests
 import os
 import datashader as ds
-<<<<<<< HEAD
-import datashader.utils as util
-=======
 import datashader.utils as utils
->>>>>>> ec5dc98d
 import datashader.transfer_functions as tf
 import matplotlib.pyplot as plt
 import seaborn as sns
@@ -57,16 +53,6 @@
 agg = cvs.points(df, 'x', 'y', ds.count_cat('class'))
 img = tf.shade(agg, color_key=color_key, how='eq_hist')
 
-<<<<<<< HEAD
-util.export_image(img, filename='fashion-mnist', background='black')
-
-image = plt.imread('fashion-mnist.png')
-
-fig, ax = plt.subplots(figsize=(6, 6))
-plt.imshow(image)
-plt.setp(ax, xticks=[], yticks=[])
-plt.title("Fashion MNIST data embedded into two dimensions by UMAP", fontsize=14)
-=======
 utils.export_image(img, filename='fashion-mnist', background='black')
 
 fig, ax = plt.subplots(figsize=(6, 6))
@@ -76,6 +62,5 @@
           "into two dimensions by UMAP\n"
           "visualised with Datashader",
           fontsize=12)
->>>>>>> ec5dc98d
 
 plt.show()