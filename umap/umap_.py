# Author: Leland McInnes <leland.mcinnes@gmail.com>
#
# License: BSD 3 clause
from __future__ import print_function

import locale
from warnings import warn
import time

from scipy.optimize import curve_fit
from sklearn.base import BaseEstimator
from sklearn.utils import check_random_state, check_array
from sklearn.utils.validation import check_is_fitted
from sklearn.metrics import pairwise_distances
from sklearn.preprocessing import normalize
from sklearn.neighbors import KDTree

try:
    import joblib
except ImportError:
    # sklearn.externals.joblib is deprecated in 0.21, will be removed in 0.23
    from sklearn.externals import joblib

import numpy as np
import scipy.sparse
from scipy.sparse import tril as sparse_tril, triu as sparse_triu
import scipy.sparse.csgraph
import numba

import umap.distances as dist

import umap.sparse as sparse

from umap.utils import (
    tau_rand_int,
    deheap_sort,
    submatrix,
    ts,
    csr_unique,
    fast_knn_indices,
)
from umap.spectral import spectral_layout
from umap.utils import deheap_sort, submatrix
from umap.layouts import (
    optimize_layout_euclidean,
    optimize_layout_generic,
    optimize_layout_inverse,
)

from pynndescent import NNDescent
from pynndescent.distances import named_distances as pynn_named_distances
from pynndescent.sparse import (
    sparse_named_distances as pynn_sparse_named_distances,
)

locale.setlocale(locale.LC_NUMERIC, "C")

INT32_MIN = np.iinfo(np.int32).min + 1
INT32_MAX = np.iinfo(np.int32).max - 1

SMOOTH_K_TOLERANCE = 1e-5
MIN_K_DIST_SCALE = 1e-3
NPY_INFINITY = np.inf


def flatten_iter(container):
    for i in container:
        if isinstance(i, (list, tuple)):
            for j in flatten_iter(i):
                yield j
        else:
            yield i


def flattened(container):
    return tuple(flatten_iter(container))


def breadth_first_search(adjmat, start, min_vertices):
    explored = []
    queue = [start]
    levels = {}
    levels[start] = 0
    max_level = np.inf
    visited = [start]

    while queue:
        node = queue.pop(0)
        explored.append(node)
        if max_level == np.inf and len(explored) > min_vertices:
            max_level = max(levels.values())

        if levels[node] + 1 < max_level:
            neighbors = adjmat[node].indices
            for neighbour in neighbors:
                if neighbour not in visited:
                    queue.append(neighbour)
                    visited.append(neighbour)

                    levels[neighbour] = levels[node] + 1

    return np.array(explored)


@numba.njit(
    locals={
        "psum": numba.types.float32,
        "lo": numba.types.float32,
        "mid": numba.types.float32,
        "hi": numba.types.float32,
    },
    fastmath=True,
)  # benchmarking `parallel=True` shows it to *decrease* performance
def smooth_knn_dist(distances, k, n_iter=64, local_connectivity=1.0, bandwidth=1.0):
    """Compute a continuous version of the distance to the kth nearest
    neighbor. That is, this is similar to knn-distance but allows continuous
    k values rather than requiring an integral k. In essence we are simply
    computing the distance such that the cardinality of fuzzy set we generate
    is k.

    Parameters
    ----------
    distances: array of shape (n_samples, n_neighbors)
        Distances to nearest neighbors for each samples. Each row should be a
        sorted list of distances to a given samples nearest neighbors.

    k: float
        The number of nearest neighbors to approximate for.

    n_iter: int (optional, default 64)
        We need to binary search for the correct distance value. This is the
        max number of iterations to use in such a search.

    local_connectivity: int (optional, default 1)
        The local connectivity required -- i.e. the number of nearest
        neighbors that should be assumed to be connected at a local level.
        The higher this value the more connected the manifold becomes
        locally. In practice this should be not more than the local intrinsic
        dimension of the manifold.

    bandwidth: float (optional, default 1)
        The target bandwidth of the kernel, larger values will produce
        larger return values.

    Returns
    -------
    knn_dist: array of shape (n_samples,)
        The distance to kth nearest neighbor, as suitably approximated.

    nn_dist: array of shape (n_samples,)
        The distance to the 1st nearest neighbor for each point.
    """
    target = np.log2(k) * bandwidth
    rho = np.zeros(distances.shape[0], dtype=np.float32)
    result = np.zeros(distances.shape[0], dtype=np.float32)

    mean_distances = np.mean(distances)

    for i in range(distances.shape[0]):
        lo = 0.0
        hi = NPY_INFINITY
        mid = 1.0

        # TODO: This is very inefficient, but will do for now. FIXME
        ith_distances = distances[i]
        non_zero_dists = ith_distances[ith_distances > 0.0]
        if non_zero_dists.shape[0] >= local_connectivity:
            index = int(np.floor(local_connectivity))
            interpolation = local_connectivity - index
            if index > 0:
                rho[i] = non_zero_dists[index - 1]
                if interpolation > SMOOTH_K_TOLERANCE:
                    rho[i] += interpolation * (
                        non_zero_dists[index] - non_zero_dists[index - 1]
                    )
            else:
                rho[i] = interpolation * non_zero_dists[0]
        elif non_zero_dists.shape[0] > 0:
            rho[i] = np.max(non_zero_dists)

        for n in range(n_iter):

            psum = 0.0
            for j in range(1, distances.shape[1]):
                d = distances[i, j] - rho[i]
                if d > 0:
                    psum += np.exp(-(d / mid))
                else:
                    psum += 1.0

            if np.fabs(psum - target) < SMOOTH_K_TOLERANCE:
                break

            if psum > target:
                hi = mid
                mid = (lo + hi) / 2.0
            else:
                lo = mid
                if hi == NPY_INFINITY:
                    mid *= 2
                else:
                    mid = (lo + hi) / 2.0

        result[i] = mid

        # TODO: This is very inefficient, but will do for now. FIXME
        if rho[i] > 0.0:
            mean_ith_distances = np.mean(ith_distances)
            if result[i] < MIN_K_DIST_SCALE * mean_ith_distances:
                result[i] = MIN_K_DIST_SCALE * mean_ith_distances
        else:
            if result[i] < MIN_K_DIST_SCALE * mean_distances:
                result[i] = MIN_K_DIST_SCALE * mean_distances

    return result, rho


def nearest_neighbors(
    X,
    n_neighbors,
    metric,
    metric_kwds,
    angular,
    random_state,
    low_memory=True,
    use_pynndescent=True,
    n_jobs=-1,
    verbose=False,
):
    """Compute the ``n_neighbors`` nearest points for each data point in ``X``
    under ``metric``. This may be exact, but more likely is approximated via
    nearest neighbor descent.

    Parameters
    ----------
    X: array of shape (n_samples, n_features)
        The input data to compute the k-neighbor graph of.

    n_neighbors: int
        The number of nearest neighbors to compute for each sample in ``X``.

    metric: string or callable
        The metric to use for the computation.

    metric_kwds: dict
        Any arguments to pass to the metric computation function.

    angular: bool
        Whether to use angular rp trees in NN approximation.

    random_state: np.random state
        The random state to use for approximate NN computations.

    low_memory: bool (optional, default False)
        Whether to pursue lower memory NNdescent.

    verbose: bool (optional, default False)
        Whether to print status data during the computation.

    Returns
    -------
    knn_indices: array of shape (n_samples, n_neighbors)
        The indices on the ``n_neighbors`` closest points in the dataset.

    knn_dists: array of shape (n_samples, n_neighbors)
        The distances to the ``n_neighbors`` closest points in the dataset.

    rp_forest: list of trees
        The random projection forest used for searching (if used, None otherwise)
    """
    if verbose:
        print(ts(), "Finding Nearest Neighbors")

    if metric == "precomputed":
        # Note that this does not support sparse distance matrices yet ...
        # Compute indices of n nearest neighbors
        knn_indices = fast_knn_indices(X, n_neighbors)
        # knn_indices = np.argsort(X)[:, :n_neighbors]
        # Compute the nearest neighbor distances
        #   (equivalent to np.sort(X)[:,:n_neighbors])
        knn_dists = X[np.arange(X.shape[0])[:, None], knn_indices].copy()

        knn_search_index = None
    else:
        # TODO: Hacked values for now
        n_trees = min(64, 5 + int(round((X.shape[0]) ** 0.5 / 20.0)))
        n_iters = max(5, int(round(np.log2(X.shape[0]))))

        knn_search_index = NNDescent(
            X,
            n_neighbors=n_neighbors,
            metric=metric,
            metric_kwds=metric_kwds,
            random_state=random_state,
            n_trees=n_trees,
            n_iters=n_iters,
            max_candidates=60,
            low_memory=low_memory,
            n_jobs=n_jobs,
            verbose=verbose,
        )
        knn_indices, knn_dists = knn_search_index.neighbor_graph

    if verbose:
        print(ts(), "Finished Nearest Neighbor Search")
    return knn_indices, knn_dists, knn_search_index


@numba.njit(
    locals={
        "knn_dists": numba.types.float32[:, ::1],
        "sigmas": numba.types.float32[::1],
        "rhos": numba.types.float32[::1],
        "val": numba.types.float32,
    },
    parallel=True,
    fastmath=True,
)
def compute_membership_strengths(
    knn_indices, knn_dists, sigmas, rhos, return_dists=False
):
    """Construct the membership strength data for the 1-skeleton of each local
    fuzzy simplicial set -- this is formed as a sparse matrix where each row is
    a local fuzzy simplicial set, with a membership strength for the
    1-simplex to each other data point.

    Parameters
    ----------
    knn_indices: array of shape (n_samples, n_neighbors)
        The indices on the ``n_neighbors`` closest points in the dataset.

    knn_dists: array of shape (n_samples, n_neighbors)
        The distances to the ``n_neighbors`` closest points in the dataset.

    sigmas: array of shape(n_samples)
        The normalization factor derived from the metric tensor approximation.

    rhos: array of shape(n_samples)
        The local connectivity adjustment.

    return_dists: bool (optional, default False)
        Whether to return the pairwise distance associated with each edge

    Returns
    -------
    rows: array of shape (n_samples * n_neighbors)
        Row data for the resulting sparse matrix (coo format)

    cols: array of shape (n_samples * n_neighbors)
        Column data for the resulting sparse matrix (coo format)

    vals: array of shape (n_samples * n_neighbors)
        Entries for the resulting sparse matrix (coo format)

    dists: array of shape (n_samples * n_neighbors)
        Distance associated with each entry in the resulting sparse matrix
    """
    n_samples = knn_indices.shape[0]
    n_neighbors = knn_indices.shape[1]

    rows = np.zeros(knn_indices.size, dtype=np.int32)
    cols = np.zeros(knn_indices.size, dtype=np.int32)
    vals = np.zeros(knn_indices.size, dtype=np.float32)
    if return_dists:
        dists = np.zeros(knn_indices.size, dtype=np.float32)
    else:
        dists = None

    for i in range(n_samples):
        for j in range(n_neighbors):
            if knn_indices[i, j] == -1:
                continue  # We didn't get the full knn for i
            if knn_indices[i, j] == i:
                val = 0.0
            elif knn_dists[i, j] - rhos[i] <= 0.0 or sigmas[i] == 0.0:
                val = 1.0
            else:
                val = np.exp(-((knn_dists[i, j] - rhos[i]) / (sigmas[i])))

            rows[i * n_neighbors + j] = i
            cols[i * n_neighbors + j] = knn_indices[i, j]
            vals[i * n_neighbors + j] = val
            if return_dists:
                dists[i * n_neighbors + j] = knn_dists[i, j]

    return rows, cols, vals, dists


def fuzzy_simplicial_set(
    X,
    n_neighbors,
    random_state,
    metric,
    metric_kwds={},
    knn_indices=None,
    knn_dists=None,
    angular=False,
    set_op_mix_ratio=1.0,
    local_connectivity=1.0,
    apply_set_operations=True,
    verbose=False,
    return_dists=None,
):
    """Given a set of data X, a neighborhood size, and a measure of distance
    compute the fuzzy simplicial set (here represented as a fuzzy graph in
    the form of a sparse matrix) associated to the data. This is done by
    locally approximating geodesic distance at each point, creating a fuzzy
    simplicial set for each such point, and then combining all the local
    fuzzy simplicial sets into a global one via a fuzzy union.

    Parameters
    ----------
    X: array of shape (n_samples, n_features)
        The data to be modelled as a fuzzy simplicial set.

    n_neighbors: int
        The number of neighbors to use to approximate geodesic distance.
        Larger numbers induce more global estimates of the manifold that can
        miss finer detail, while smaller values will focus on fine manifold
        structure to the detriment of the larger picture.

    random_state: numpy RandomState or equivalent
        A state capable being used as a numpy random state.

    metric: string or function (optional, default 'euclidean')
        The metric to use to compute distances in high dimensional space.
        If a string is passed it must match a valid predefined metric. If
        a general metric is required a function that takes two 1d arrays and
        returns a float can be provided. For performance purposes it is
        required that this be a numba jit'd function. Valid string metrics
        include:
            * euclidean (or l2)
            * manhattan (or l1)
            * cityblock
            * braycurtis
            * canberra
            * chebyshev
            * correlation
            * cosine
            * dice
            * hamming
            * jaccard
            * kulsinski
            * ll_dirichlet
            * mahalanobis
            * matching
            * minkowski
            * rogerstanimoto
            * russellrao
            * seuclidean
            * sokalmichener
            * sokalsneath
            * sqeuclidean
            * yule
            * wminkowski

        Metrics that take arguments (such as minkowski, mahalanobis etc.)
        can have arguments passed via the metric_kwds dictionary. At this
        time care must be taken and dictionary elements must be ordered
        appropriately; this will hopefully be fixed in the future.

    metric_kwds: dict (optional, default {})
        Arguments to pass on to the metric, such as the ``p`` value for
        Minkowski distance.

    knn_indices: array of shape (n_samples, n_neighbors) (optional)
        If the k-nearest neighbors of each point has already been calculated
        you can pass them in here to save computation time. This should be
        an array with the indices of the k-nearest neighbors as a row for
        each data point.

    knn_dists: array of shape (n_samples, n_neighbors) (optional)
        If the k-nearest neighbors of each point has already been calculated
        you can pass them in here to save computation time. This should be
        an array with the distances of the k-nearest neighbors as a row for
        each data point.

    angular: bool (optional, default False)
        Whether to use angular/cosine distance for the random projection
        forest for seeding NN-descent to determine approximate nearest
        neighbors.

    set_op_mix_ratio: float (optional, default 1.0)
        Interpolate between (fuzzy) union and intersection as the set operation
        used to combine local fuzzy simplicial sets to obtain a global fuzzy
        simplicial sets. Both fuzzy set operations use the product t-norm.
        The value of this parameter should be between 0.0 and 1.0; a value of
        1.0 will use a pure fuzzy union, while 0.0 will use a pure fuzzy
        intersection.

    local_connectivity: int (optional, default 1)
        The local connectivity required -- i.e. the number of nearest
        neighbors that should be assumed to be connected at a local level.
        The higher this value the more connected the manifold becomes
        locally. In practice this should be not more than the local intrinsic
        dimension of the manifold.

    verbose: bool (optional, default False)
        Whether to report information on the current progress of the algorithm.

    return_dists: bool or None (optional, default None)
        Whether to return the pairwise distance associated with each edge.

    Returns
    -------
    fuzzy_simplicial_set: coo_matrix
        A fuzzy simplicial set represented as a sparse matrix. The (i,
        j) entry of the matrix represents the membership strength of the
        1-simplex between the ith and jth sample points.
    """
    if knn_indices is None or knn_dists is None:
        knn_indices, knn_dists, _ = nearest_neighbors(
            X,
            n_neighbors,
            metric,
            metric_kwds,
            angular,
            random_state,
            verbose=verbose,
        )

    knn_dists = knn_dists.astype(np.float32)

    sigmas, rhos = smooth_knn_dist(
        knn_dists,
        float(n_neighbors),
        local_connectivity=float(local_connectivity),
    )

    rows, cols, vals, dists = compute_membership_strengths(
        knn_indices, knn_dists, sigmas, rhos, return_dists
    )

    result = scipy.sparse.coo_matrix(
        (vals, (rows, cols)), shape=(X.shape[0], X.shape[0])
    )
    result.eliminate_zeros()

    if apply_set_operations:
        transpose = result.transpose()

        prod_matrix = result.multiply(transpose)

        result = (
            set_op_mix_ratio * (result + transpose - prod_matrix)
            + (1.0 - set_op_mix_ratio) * prod_matrix
        )

    result.eliminate_zeros()

    if return_dists is None:
        return result, sigmas, rhos
    else:
        if return_dists:
            dmat = scipy.sparse.coo_matrix(
                (dists, (rows, cols)), shape=(X.shape[0], X.shape[0])
            )

            dists = dmat.maximum(dmat.transpose()).todok()
        else:
            dists = None

        return result, sigmas, rhos, dists


@numba.njit()
def fast_intersection(rows, cols, values, target, unknown_dist=1.0, far_dist=5.0):
    """Under the assumption of categorical distance for the intersecting
    simplicial set perform a fast intersection.

    Parameters
    ----------
    rows: array
        An array of the row of each non-zero in the sparse matrix
        representation.

    cols: array
        An array of the column of each non-zero in the sparse matrix
        representation.

    values: array
        An array of the value of each non-zero in the sparse matrix
        representation.

    target: array of shape (n_samples)
        The categorical labels to use in the intersection.

    unknown_dist: float (optional, default 1.0)
        The distance an unknown label (-1) is assumed to be from any point.

    far_dist float (optional, default 5.0)
        The distance between unmatched labels.

    Returns
    -------
    None
    """
    for nz in range(rows.shape[0]):
        i = rows[nz]
        j = cols[nz]
        if (target[i] == -1) or (target[j] == -1):
            values[nz] *= np.exp(-unknown_dist)
        elif target[i] != target[j]:
            values[nz] *= np.exp(-far_dist)

    return


@numba.jit()
def fast_metric_intersection(
    rows, cols, values, discrete_space, metric, metric_args, scale
):
    """Under the assumption of categorical distance for the intersecting
    simplicial set perform a fast intersection.

    Parameters
    ----------
    rows: array
        An array of the row of each non-zero in the sparse matrix
        representation.

    cols: array
        An array of the column of each non-zero in the sparse matrix
        representation.

    values: array of shape
        An array of the values of each non-zero in the sparse matrix
        representation.

    discrete_space: array of shape (n_samples, n_features)
        The vectors of categorical labels to use in the intersection.

    metric: numba function
        The function used to calculate distance over the target array.

    scale: float
        A scaling to apply to the metric.

    Returns
    -------
    None
    """
    for nz in range(rows.shape[0]):
        i = rows[nz]
        j = cols[nz]
        dist = metric(discrete_space[i], discrete_space[j], *metric_args)
        values[nz] *= np.exp(-(scale * dist))

    return


@numba.njit()
def reprocess_row(probabilities, k=15, n_iters=32):
    target = np.log2(k)

    lo = 0.0
    hi = NPY_INFINITY
    mid = 1.0

    for n in range(n_iters):

        psum = 0.0
        for j in range(probabilities.shape[0]):
            psum += pow(probabilities[j], mid)

        if np.fabs(psum - target) < SMOOTH_K_TOLERANCE:
            break

        if psum < target:
            hi = mid
            mid = (lo + hi) / 2.0
        else:
            lo = mid
            if hi == NPY_INFINITY:
                mid *= 2
            else:
                mid = (lo + hi) / 2.0

    return np.power(probabilities, mid)


@numba.njit()
def reset_local_metrics(simplicial_set_indptr, simplicial_set_data):
    for i in range(simplicial_set_indptr.shape[0] - 1):
        simplicial_set_data[
            simplicial_set_indptr[i] : simplicial_set_indptr[i + 1]
        ] = reprocess_row(
            simplicial_set_data[simplicial_set_indptr[i] : simplicial_set_indptr[i + 1]]
        )
    return


def reset_local_connectivity(simplicial_set, reset_local_metric=False):
    """Reset the local connectivity requirement -- each data sample should
    have complete confidence in at least one 1-simplex in the simplicial set.
    We can enforce this by locally rescaling confidences, and then remerging the
    different local simplicial sets together.

    Parameters
    ----------
    simplicial_set: sparse matrix
        The simplicial set for which to recalculate with respect to local
        connectivity.

    Returns
    -------
    simplicial_set: sparse_matrix
        The recalculated simplicial set, now with the local connectivity
        assumption restored.
    """
    simplicial_set = normalize(simplicial_set, norm="max")
    if reset_local_metric:
        simplicial_set = simplicial_set.tocsr()
        reset_local_metrics(simplicial_set.indptr, simplicial_set.data)
        simplicial_set = simplicial_set.tocoo()
    transpose = simplicial_set.transpose()
    prod_matrix = simplicial_set.multiply(transpose)
    simplicial_set = simplicial_set + transpose - prod_matrix
    simplicial_set.eliminate_zeros()

    return simplicial_set


def discrete_metric_simplicial_set_intersection(
    simplicial_set,
    discrete_space,
    unknown_dist=1.0,
    far_dist=5.0,
    metric=None,
    metric_kws={},
    metric_scale=1.0,
):
    """Combine a fuzzy simplicial set with another fuzzy simplicial set
    generated from discrete metric data using discrete distances. The target
    data is assumed to be categorical label data (a vector of labels),
    and this will update the fuzzy simplicial set to respect that label data.

    TODO: optional category cardinality based weighting of distance

    Parameters
    ----------
    simplicial_set: sparse matrix
        The input fuzzy simplicial set.

    discrete_space: array of shape (n_samples)
        The categorical labels to use in the intersection.

    unknown_dist: float (optional, default 1.0)
        The distance an unknown label (-1) is assumed to be from any point.

    far_dist: float (optional, default 5.0)
        The distance between unmatched labels.

    metric: str (optional, default None)
        If not None, then use this metric to determine the
        distance between values.

    metric_scale: float (optional, default 1.0)
        If using a custom metric scale the distance values by
        this value -- this controls the weighting of the
        intersection. Larger values weight more toward target.

    Returns
    -------
    simplicial_set: sparse matrix
        The resulting intersected fuzzy simplicial set.
    """
    simplicial_set = simplicial_set.tocoo()

    if metric is not None:
        # We presume target is now a 2d array, with each row being a
        # vector of target info
        if metric in dist.named_distances:
            metric_func = dist.named_distances[metric]
        else:
            raise ValueError("Discrete intersection metric is not recognized")

        fast_metric_intersection(
            simplicial_set.row,
            simplicial_set.col,
            simplicial_set.data,
            discrete_space,
            metric_func,
            tuple(metric_kws.values()),
            metric_scale,
        )
    else:
        fast_intersection(
            simplicial_set.row,
            simplicial_set.col,
            simplicial_set.data,
            discrete_space,
            unknown_dist,
            far_dist,
        )

    simplicial_set.eliminate_zeros()

    return reset_local_connectivity(simplicial_set)


def general_simplicial_set_intersection(
    simplicial_set1, simplicial_set2, weight=0.5, right_complement=False
):

    if right_complement:
        result = simplicial_set1.tocoo()
    else:
        result = (simplicial_set1 + simplicial_set2).tocoo()
    left = simplicial_set1.tocsr()
    right = simplicial_set2.tocsr()

    sparse.general_sset_intersection(
        left.indptr,
        left.indices,
        left.data,
        right.indptr,
        right.indices,
        right.data,
        result.row,
        result.col,
        result.data,
        mix_weight=weight,
        right_complement=right_complement,
    )

    return result


def general_simplicial_set_union(simplicial_set1, simplicial_set2):
    result = (simplicial_set1 + simplicial_set2).tocoo()
    left = simplicial_set1.tocsr()
    right = simplicial_set2.tocsr()

    sparse.general_sset_union(
        left.indptr,
        left.indices,
        left.data,
        right.indptr,
        right.indices,
        right.data,
        result.row,
        result.col,
        result.data,
    )

    return result


def make_epochs_per_sample(weights, n_epochs):
    """Given a set of weights and number of epochs generate the number of
    epochs per sample for each weight.

    Parameters
    ----------
    weights: array of shape (n_1_simplices)
        The weights ofhow much we wish to sample each 1-simplex.

    n_epochs: int
        The total number of epochs we want to train for.

    Returns
    -------
    An array of number of epochs per sample, one for each 1-simplex.
    """
    result = -1.0 * np.ones(weights.shape[0], dtype=np.float64)
    n_samples = n_epochs * (weights / weights.max())
    result[n_samples > 0] = float(n_epochs) / n_samples[n_samples > 0]
    return result


def simplicial_set_embedding(
    data,
    graph,
    n_components,
    initial_alpha,
    a,
    b,
    gamma,
    negative_sample_rate,
    n_epochs,
    init,
    random_state,
    metric,
    metric_kwds,
    densmap,
    densmap_kwds,
    output_dens,
    output_metric=dist.named_distances_with_gradients["euclidean"],
    output_metric_kwds={},
    euclidean_output=True,
    parallel=False,
    verbose=False,
):
    """Perform a fuzzy simplicial set embedding, using a specified
    initialisation method and then minimizing the fuzzy set cross entropy
    between the 1-skeletons of the high and low dimensional fuzzy simplicial
    sets.

    Parameters
    ----------
    data: array of shape (n_samples, n_features)
        The source data to be embedded by UMAP.

    graph: sparse matrix
        The 1-skeleton of the high dimensional fuzzy simplicial set as
        represented by a graph for which we require a sparse matrix for the
        (weighted) adjacency matrix.

    n_components: int
        The dimensionality of the euclidean space into which to embed the data.

    initial_alpha: float
        Initial learning rate for the SGD.

    a: float
        Parameter of differentiable approximation of right adjoint functor

    b: float
        Parameter of differentiable approximation of right adjoint functor

    gamma: float
        Weight to apply to negative samples.

    negative_sample_rate: int (optional, default 5)
        The number of negative samples to select per positive sample
        in the optimization process. Increasing this value will result
        in greater repulsive force being applied, greater optimization
        cost, but slightly more accuracy.

    n_epochs: int (optional, default 0)
        The number of training epochs to be used in optimizing the
        low dimensional embedding. Larger values result in more accurate
        embeddings. If 0 is specified a value will be selected based on
        the size of the input dataset (200 for large datasets, 500 for small).

    init: string
        How to initialize the low dimensional embedding. Options are:
            * 'spectral': use a spectral embedding of the fuzzy 1-skeleton
            * 'random': assign initial embedding positions at random.
            * A numpy array of initial embedding positions.

    random_state: numpy RandomState or equivalent
        A state capable being used as a numpy random state.

    metric: string or callable
        The metric used to measure distance in high dimensional space; used if
        multiple connected components need to be layed out.

    metric_kwds: dict
        Key word arguments to be passed to the metric function; used if
        multiple connected components need to be layed out.

    densmap: bool
        Whether to use the density-augmented objective function to optimize
        the embedding according to the densMAP algorithm.

    densmap_kwds: dict
        Key word arguments to be used by the densMAP optimization.

    output_dens: bool
        Whether to output local radii in the original data and the embedding.

    output_metric: function
        Function returning the distance between two points in embedding space and
        the gradient of the distance wrt the first argument.

    output_metric_kwds: dict
        Key word arguments to be passed to the output_metric function.

    euclidean_output: bool
        Whether to use the faster code specialised for euclidean output metrics

    parallel: bool (optional, default False)
        Whether to run the computation using numba parallel.
        Running in parallel is non-deterministic, and is not used
        if a random seed has been set, to ensure reproducibility.

    verbose: bool (optional, default False)
        Whether to report information on the current progress of the algorithm.

    Returns
    -------
    embedding: array of shape (n_samples, n_components)
        The optimized of ``graph`` into an ``n_components`` dimensional
        euclidean space.

    aux_data: dict
        Auxiliary output returned with the embedding. When densMAP extension
        is turned on, this dictionary includes local radii in the original
        data (``rad_orig``) and in the embedding (``rad_emb``).
    """
    graph = graph.tocoo()
    graph.sum_duplicates()
    n_vertices = graph.shape[1]

    if n_epochs <= 0:
        # For smaller datasets we can use more epochs
        if graph.shape[0] <= 10000:
            n_epochs = 500
        else:
            n_epochs = 200

        # Use more epochs for densMAP
        if densmap:
            n_epochs += 200

    graph.data[graph.data < (graph.data.max() / float(n_epochs))] = 0.0
    graph.eliminate_zeros()

    if isinstance(init, str) and init == "random":
        embedding = random_state.uniform(
            low=-10.0, high=10.0, size=(graph.shape[0], n_components)
        ).astype(np.float32)
    elif isinstance(init, str) and init == "spectral":
        # We add a little noise to avoid local minima for optimization to come
        initialisation = spectral_layout(
            data,
            graph,
            n_components,
            random_state,
            metric=metric,
            metric_kwds=metric_kwds,
        )
        expansion = 10.0 / np.abs(initialisation).max()
        embedding = (initialisation * expansion).astype(
            np.float32
        ) + random_state.normal(
            scale=0.0001, size=[graph.shape[0], n_components]
        ).astype(
            np.float32
        )
    else:
        init_data = np.array(init)
        if len(init_data.shape) == 2:
            if np.unique(init_data, axis=0).shape[0] < init_data.shape[0]:
                tree = KDTree(init_data)
                dist, ind = tree.query(init_data, k=2)
                nndist = np.mean(dist[:, 1])
                embedding = init_data + random_state.normal(
                    scale=0.001 * nndist, size=init_data.shape
                ).astype(np.float32)
            else:
                embedding = init_data

    epochs_per_sample = make_epochs_per_sample(graph.data, n_epochs)

    head = graph.row
    tail = graph.col
    weight = graph.data

    rng_state = random_state.randint(INT32_MIN, INT32_MAX, 3).astype(np.int64)

    aux_data = {}

    if densmap or output_dens:
        if verbose:
            print(ts() + " Computing original densities")

        dists = densmap_kwds["graph_dists"]

        mu_sum = np.zeros(n_vertices, dtype=np.float32)
        ro = np.zeros(n_vertices, dtype=np.float32)
        for i in range(len(head)):
            j = head[i]
            k = tail[i]

            D = dists[j, k] * dists[j, k]  # match sq-Euclidean used for embedding
            mu = graph.data[i]

            ro[j] += mu * D
            ro[k] += mu * D
            mu_sum[j] += mu
            mu_sum[k] += mu

        epsilon = 1e-8
        ro = np.log(epsilon + (ro / mu_sum))

        if densmap:
            R = (ro - np.mean(ro)) / np.std(ro)
            densmap_kwds["mu"] = graph.data
            densmap_kwds["mu_sum"] = mu_sum
            densmap_kwds["R"] = R

        if output_dens:
            aux_data["rad_orig"] = ro

    embedding = (
        10.0
        * (embedding - np.min(embedding, 0))
        / (np.max(embedding, 0) - np.min(embedding, 0))
    ).astype(np.float32, order="C")

    if euclidean_output:
        embedding = optimize_layout_euclidean(
            embedding,
            embedding,
            head,
            tail,
            n_epochs,
            n_vertices,
            epochs_per_sample,
            a,
            b,
            rng_state,
            gamma,
            initial_alpha,
            negative_sample_rate,
            parallel=parallel,
            verbose=verbose,
            densmap=densmap,
            densmap_kwds=densmap_kwds,
        )
    else:
        embedding = optimize_layout_generic(
            embedding,
            embedding,
            head,
            tail,
            n_epochs,
            n_vertices,
            epochs_per_sample,
            a,
            b,
            rng_state,
            gamma,
            initial_alpha,
            negative_sample_rate,
            output_metric,
            tuple(output_metric_kwds.values()),
            verbose=verbose,
        )

    if output_dens:
        if verbose:
            print(ts() + " Computing embedding densities")

        # Compute graph in embedding
        (knn_indices, knn_dists, rp_forest,) = nearest_neighbors(
            embedding,
            densmap_kwds["n_neighbors"],
            "euclidean",
            {},
            False,
            random_state,
            verbose=verbose,
        )

        emb_graph, emb_sigmas, emb_rhos, emb_dists = fuzzy_simplicial_set(
            embedding,
            densmap_kwds["n_neighbors"],
            random_state,
            "euclidean",
            {},
            knn_indices,
            knn_dists,
            verbose=verbose,
            return_dists=True,
        )

        emb_graph = emb_graph.tocoo()
        emb_graph.sum_duplicates()
        emb_graph.eliminate_zeros()

        n_vertices = emb_graph.shape[1]

        mu_sum = np.zeros(n_vertices, dtype=np.float32)
        re = np.zeros(n_vertices, dtype=np.float32)

        head = emb_graph.row
        tail = emb_graph.col
        for i in range(len(head)):
            j = head[i]
            k = tail[i]

            D = emb_dists[j, k]
            mu = emb_graph.data[i]

            re[j] += mu * D
            re[k] += mu * D
            mu_sum[j] += mu
            mu_sum[k] += mu

        epsilon = 1e-8
        re = np.log(epsilon + (re / mu_sum))

        aux_data["rad_emb"] = re

    return embedding, aux_data


@numba.njit()
def init_transform(indices, weights, embedding):
    """Given indices and weights and an original embeddings
    initialize the positions of new points relative to the
    indices and weights (of their neighbors in the source data).

    Parameters
    ----------
    indices: array of shape (n_new_samples, n_neighbors)
        The indices of the neighbors of each new sample

    weights: array of shape (n_new_samples, n_neighbors)
        The membership strengths of associated 1-simplices
        for each of the new samples.

    embedding: array of shape (n_samples, dim)
        The original embedding of the source data.

    Returns
    -------
    new_embedding: array of shape (n_new_samples, dim)
        An initial embedding of the new sample points.
    """
    result = np.zeros((indices.shape[0], embedding.shape[1]), dtype=np.float32)

    for i in range(indices.shape[0]):
        for j in range(indices.shape[1]):
            for d in range(embedding.shape[1]):
                result[i, d] += weights[i, j] * embedding[indices[i, j], d]

    return result


@numba.njit()
def init_update(current_init, n_original_samples, indices):
    for i in range(n_original_samples, indices.shape[0]):
        n = 0
        for j in range(indices.shape[1]):
            for d in range(current_init.shape[1]):
                if indices[i, j] < n_original_samples:
                    n += 1
                    current_init[i, d] += current_init[indices[i, j], d]
        for d in range(current_init.shape[1]):
            current_init[i, d] /= n

    return


def find_ab_params(spread, min_dist):
    """Fit a, b params for the differentiable curve used in lower
    dimensional fuzzy simplicial complex construction. We want the
    smooth curve (from a pre-defined family with simple gradient) that
    best matches an offset exponential decay.
    """

    def curve(x, a, b):
        return 1.0 / (1.0 + a * x ** (2 * b))

    xv = np.linspace(0, spread * 3, 300)
    yv = np.zeros(xv.shape)
    yv[xv < min_dist] = 1.0
    yv[xv >= min_dist] = np.exp(-(xv[xv >= min_dist] - min_dist) / spread)
    params, covar = curve_fit(curve, xv, yv)
    return params[0], params[1]


class UMAP(BaseEstimator):
    """Uniform Manifold Approximation and Projection

    Finds a low dimensional embedding of the data that approximates
    an underlying manifold.

    Parameters
    ----------
    n_neighbors: float (optional, default 15)
        The size of local neighborhood (in terms of number of neighboring
        sample points) used for manifold approximation. Larger values
        result in more global views of the manifold, while smaller
        values result in more local data being preserved. In general
        values should be in the range 2 to 100.

    n_components: int (optional, default 2)
        The dimension of the space to embed into. This defaults to 2 to
        provide easy visualization, but can reasonably be set to any
        integer value in the range 2 to 100.

    metric: string or function (optional, default 'euclidean')
        The metric to use to compute distances in high dimensional space.
        If a string is passed it must match a valid predefined metric. If
        a general metric is required a function that takes two 1d arrays and
        returns a float can be provided. For performance purposes it is
        required that this be a numba jit'd function. Valid string metrics
        include:
            * euclidean
            * manhattan
            * chebyshev
            * minkowski
            * canberra
            * braycurtis
            * mahalanobis
            * wminkowski
            * seuclidean
            * cosine
            * correlation
            * haversine
            * hamming
            * jaccard
            * dice
            * russelrao
            * kulsinski
            * ll_dirichlet
            * hellinger
            * rogerstanimoto
            * sokalmichener
            * sokalsneath
            * yule
        Metrics that take arguments (such as minkowski, mahalanobis etc.)
        can have arguments passed via the metric_kwds dictionary. At this
        time care must be taken and dictionary elements must be ordered
        appropriately; this will hopefully be fixed in the future.

    n_epochs: int (optional, default None)
        The number of training epochs to be used in optimizing the
        low dimensional embedding. Larger values result in more accurate
        embeddings. If None is specified a value will be selected based on
        the size of the input dataset (200 for large datasets, 500 for small).

    learning_rate: float (optional, default 1.0)
        The initial learning rate for the embedding optimization.

    init: string (optional, default 'spectral')
        How to initialize the low dimensional embedding. Options are:
            * 'spectral': use a spectral embedding of the fuzzy 1-skeleton
            * 'random': assign initial embedding positions at random.
            * A numpy array of initial embedding positions.

    min_dist: float (optional, default 0.1)
        The effective minimum distance between embedded points. Smaller values
        will result in a more clustered/clumped embedding where nearby points
        on the manifold are drawn closer together, while larger values will
        result on a more even dispersal of points. The value should be set
        relative to the ``spread`` value, which determines the scale at which
        embedded points will be spread out.

    spread: float (optional, default 1.0)
        The effective scale of embedded points. In combination with ``min_dist``
        this determines how clustered/clumped the embedded points are.

    low_memory: bool (optional, default False)
        For some datasets the nearest neighbor computation can consume a lot of
        memory. If you find that UMAP is failing due to memory constraints
        consider setting this option to True. This approach is more
        computationally expensive, but avoids excessive memory use.

    set_op_mix_ratio: float (optional, default 1.0)
        Interpolate between (fuzzy) union and intersection as the set operation
        used to combine local fuzzy simplicial sets to obtain a global fuzzy
        simplicial sets. Both fuzzy set operations use the product t-norm.
        The value of this parameter should be between 0.0 and 1.0; a value of
        1.0 will use a pure fuzzy union, while 0.0 will use a pure fuzzy
        intersection.

    local_connectivity: int (optional, default 1)
        The local connectivity required -- i.e. the number of nearest
        neighbors that should be assumed to be connected at a local level.
        The higher this value the more connected the manifold becomes
        locally. In practice this should be not more than the local intrinsic
        dimension of the manifold.

    repulsion_strength: float (optional, default 1.0)
        Weighting applied to negative samples in low dimensional embedding
        optimization. Values higher than one will result in greater weight
        being given to negative samples.

    negative_sample_rate: int (optional, default 5)
        The number of negative samples to select per positive sample
        in the optimization process. Increasing this value will result
        in greater repulsive force being applied, greater optimization
        cost, but slightly more accuracy.

    transform_queue_size: float (optional, default 4.0)
        For transform operations (embedding new points using a trained model_
        this will control how aggressively to search for nearest neighbors.
        Larger values will result in slower performance but more accurate
        nearest neighbor evaluation.

    a: float (optional, default None)
        More specific parameters controlling the embedding. If None these
        values are set automatically as determined by ``min_dist`` and
        ``spread``.
    b: float (optional, default None)
        More specific parameters controlling the embedding. If None these
        values are set automatically as determined by ``min_dist`` and
        ``spread``.

    random_state: int, RandomState instance or None, optional (default: None)
        If int, random_state is the seed used by the random number generator;
        If RandomState instance, random_state is the random number generator;
        If None, the random number generator is the RandomState instance used
        by `np.random`.

    metric_kwds: dict (optional, default None)
        Arguments to pass on to the metric, such as the ``p`` value for
        Minkowski distance. If None then no arguments are passed on.

    angular_rp_forest: bool (optional, default False)
        Whether to use an angular random projection forest to initialise
        the approximate nearest neighbor search. This can be faster, but is
        mostly on useful for metric that use an angular style distance such
        as cosine, correlation etc. In the case of those metrics angular forests
        will be chosen automatically.

    target_n_neighbors: int (optional, default -1)
        The number of nearest neighbors to use to construct the target simplcial
        set. If set to -1 use the ``n_neighbors`` value.

    target_metric: string or callable (optional, default 'categorical')
        The metric used to measure distance for a target array is using supervised
        dimension reduction. By default this is 'categorical' which will measure
        distance in terms of whether categories match or are different. Furthermore,
        if semi-supervised is required target values of -1 will be trated as
        unlabelled under the 'categorical' metric. If the target array takes
        continuous values (e.g. for a regression problem) then metric of 'l1'
        or 'l2' is probably more appropriate.

    target_metric_kwds: dict (optional, default None)
        Keyword argument to pass to the target metric when performing
        supervised dimension reduction. If None then no arguments are passed on.

    target_weight: float (optional, default 0.5)
        weighting factor between data topology and target topology. A value of
        0.0 weights entirely on data, a value of 1.0 weights entirely on target.
        The default of 0.5 balances the weighting equally between data and target.

    transform_seed: int (optional, default 42)
        Random seed used for the stochastic aspects of the transform operation.
        This ensures consistency in transform operations.

    verbose: bool (optional, default False)
        Controls verbosity of logging.

    unique: bool (optional, default False)
        Controls if the rows of your data should be uniqued before being
        embedded.  If you have more duplicates than you have n_neighbour
        you can have the identical data points lying in different regions of
        your space.  It also violates the definition of a metric.

    densmap: bool (optional, default False)
        Specifies whether the density-augmented objective of densMAP
        should be used for optimization. Turning on this option generates
        an embedding where the local densities are encouraged to be correlated
        with those in the original space. Parameters below with the prefix 'dens'
        further control the behavior of this extension.

    dens_lambda: float (optional, default 2.0)
        Controls the regularization weight of the density correlation term
        in densMAP. Higher values prioritize density preservation over the
        UMAP objective, and vice versa for values closer to zero. Setting this
        parameter to zero is equivalent to running the original UMAP algorithm.

    dens_frac: float (optional, default 0.3)
        Controls the fraction of epochs (between 0 and 1) where the
        density-augmented objective is used in densMAP. The first
        (1 - dens_frac) fraction of epochs optimize the original UMAP objective
        before introducing the density correlation term.

    dens_var_shift: float (optional, default 0.1)
        A small constant added to the variance of local radii in the
        embedding when calculating the density correlation objective to
        prevent numerical instability from dividing by a small number

    output_dens: float (optional, default False)
        Determines whether the local radii of the final embedding (an inverse
        measure of local density) are computed and returned in addition to
        the embedding. If set to True, local radii of the original data
        are also included in the output for comparison; the output is a tuple
        (embedding, original local radii, embedding local radii). This option
        can also be used when densmap=False to calculate the densities for
        UMAP embeddings.

    """

    def __init__(
        self,
        n_neighbors=15,
        n_components=2,
        metric="euclidean",
        metric_kwds=None,
        output_metric="euclidean",
        output_metric_kwds=None,
        n_epochs=None,
        learning_rate=1.0,
        init="spectral",
        min_dist=0.1,
        spread=1.0,
        low_memory=True,
        n_jobs=-1,
        set_op_mix_ratio=1.0,
        local_connectivity=1.0,
        repulsion_strength=1.0,
        negative_sample_rate=5,
        transform_queue_size=4.0,
        a=None,
        b=None,
        random_state=None,
        angular_rp_forest=False,
        target_n_neighbors=-1,
        target_metric="categorical",
        target_metric_kwds=None,
        target_weight=0.5,
        transform_seed=42,
        transform_mode="embedding",
        force_approximation_algorithm=False,
        verbose=False,
        unique=False,
        densmap=False,
        dens_lambda=2.0,
        dens_frac=0.3,
        dens_var_shift=0.1,
        output_dens=False,
    ):
        self.n_neighbors = n_neighbors
        self.metric = metric
        self.output_metric = output_metric
        self.target_metric = target_metric
        self.metric_kwds = metric_kwds
        self.output_metric_kwds = output_metric_kwds
        self.n_epochs = n_epochs
        self.init = init
        self.n_components = n_components
        self.repulsion_strength = repulsion_strength
        self.learning_rate = learning_rate

        self.spread = spread
        self.min_dist = min_dist
        self.low_memory = low_memory
        self.set_op_mix_ratio = set_op_mix_ratio
        self.local_connectivity = local_connectivity
        self.negative_sample_rate = negative_sample_rate
        self.random_state = random_state
        self.angular_rp_forest = angular_rp_forest
        self.transform_queue_size = transform_queue_size
        self.target_n_neighbors = target_n_neighbors
        self.target_metric = target_metric
        self.target_metric_kwds = target_metric_kwds
        self.target_weight = target_weight
        self.transform_seed = transform_seed
        self.transform_mode = transform_mode
        self.force_approximation_algorithm = force_approximation_algorithm
        self.verbose = verbose
        self.unique = unique

        self.densmap = densmap
        self.dens_lambda = dens_lambda if densmap else 0.0
        self.dens_frac = dens_frac if densmap else 0.0
        self.dens_var_shift = dens_var_shift
        self.output_dens = output_dens

        self.n_jobs = n_jobs

        self.a = a
        self.b = b

    def _validate_parameters(self):
        if self.set_op_mix_ratio < 0.0 or self.set_op_mix_ratio > 1.0:
            raise ValueError("set_op_mix_ratio must be between 0.0 and 1.0")
        if self.repulsion_strength < 0.0:
            raise ValueError("repulsion_strength cannot be negative")
        if self.min_dist > self.spread:
            raise ValueError("min_dist must be less than or equal to spread")
        if self.min_dist < 0.0:
            raise ValueError("min_dist cannot be negative")
        if not isinstance(self.init, str) and not isinstance(self.init, np.ndarray):
            raise ValueError("init must be a string or ndarray")
        if isinstance(self.init, str) and self.init not in (
            "spectral",
            "random",
        ):
            raise ValueError('string init values must be "spectral" or "random"')
        if (
            isinstance(self.init, np.ndarray)
            and self.init.shape[1] != self.n_components
        ):
            raise ValueError("init ndarray must match n_components value")
        if not isinstance(self.metric, str) and not callable(self.metric):
            raise ValueError("metric must be string or callable")
        if self.negative_sample_rate < 0:
            raise ValueError("negative sample rate must be positive")
        if self._initial_alpha < 0.0:
            raise ValueError("learning_rate must be positive")
        if self.n_neighbors < 2:
            raise ValueError("n_neighbors must be greater than 1")
        if self.target_n_neighbors < 2 and self.target_n_neighbors != -1:
            raise ValueError("target_n_neighbors must be greater than 1")
        if not isinstance(self.n_components, int):
            if isinstance(self.n_components, str):
                raise ValueError("n_components must be an int")
            if self.n_components % 1 != 0:
                raise ValueError("n_components must be a whole number")
            try:
                # this will convert other types of int (eg. numpy int64)
                # to Python int
                self.n_components = int(self.n_components)
            except ValueError:
                raise ValueError("n_components must be an int")
        if self.n_components < 1:
            raise ValueError("n_components must be greater than 0")
        if self.n_epochs is not None and (
            self.n_epochs <= 10 or not isinstance(self.n_epochs, int)
        ):
            raise ValueError("n_epochs must be a positive integer of at least 10")
        if self.metric_kwds is None:
            self._metric_kwds = {}
        else:
            self._metric_kwds = self.metric_kwds
        if self.output_metric_kwds is None:
            self._output_metric_kwds = {}
        else:
            self._output_metric_kwds = self.output_metric_kwds
        if self.target_metric_kwds is None:
            self._target_metric_kwds = {}
        else:
            self._target_metric_kwds = self.target_metric_kwds
        # check sparsity of data upfront to set proper _input_distance_func &
        # save repeated checks later on
        if scipy.sparse.isspmatrix_csr(self._raw_data):
            self._sparse_data = True
        else:
            self._sparse_data = False
        # set input distance metric & inverse_transform distance metric
        if callable(self.metric):
            in_returns_grad = self._check_custom_metric(
                self.metric, self._metric_kwds, self._raw_data
            )
            if in_returns_grad:
                _m = self.metric

                @numba.njit(fastmath=True)
                def _dist_only(x, y, *kwds):
                    return _m(x, y, *kwds)[0]

                self._input_distance_func = _dist_only
                self._inverse_distance_func = self.metric
            else:
                self._input_distance_func = self.metric
                self._inverse_distance_func = None
                warn(
                    "custom distance metric does not return gradient; inverse_transform will be unavailable. "
                    "To enable using inverse_transform method method, define a distance function that returns "
                    "a tuple of (distance [float], gradient [np.array])"
                )
        elif self.metric == "precomputed":
            if self.unique:
                raise ValueError("unique is poorly defined on a precomputed metric")
            warn(
                "using precomputed metric; transform will be unavailable for new data and inverse_transform "
                "will be unavailable for all data"
            )
            self._input_distance_func = self.metric
            self._inverse_distance_func = None
        elif self.metric == "hellinger" and self._raw_data.min() < 0:
            raise ValueError("Metric 'hellinger' does not support negative values")
        elif self.metric in dist.named_distances:
            if self._sparse_data:
                if self.metric in sparse.sparse_named_distances:
                    self._input_distance_func = sparse.sparse_named_distances[
                        self.metric
                    ]
                else:
                    raise ValueError(
                        "Metric {} is not supported for sparse data".format(self.metric)
                    )
            else:
                self._input_distance_func = dist.named_distances[self.metric]
            try:
                self._inverse_distance_func = dist.named_distances_with_gradients[
                    self.metric
                ]
            except KeyError:
                warn(
                    "gradient function is not yet implemented for {} distance metric; "
                    "inverse_transform will be unavailable".format(self.metric)
                )
                self._inverse_distance_func = None
        else:
            raise ValueError("metric is neither callable nor a recognised string")
        # set ooutput distance metric
        if callable(self.output_metric):
            out_returns_grad = self._check_custom_metric(
                self.output_metric, self._output_metric_kwds
            )
            if out_returns_grad:
                self._output_distance_func = self.output_metric
            else:
                raise ValueError(
                    "custom output_metric must return a tuple of (distance [float], gradient [np.array])"
                )
        elif self.output_metric == "precomputed":
            raise ValueError("output_metric cannnot be 'precomputed'")
        elif self.output_metric in dist.named_distances_with_gradients:
            self._output_distance_func = dist.named_distances_with_gradients[
                self.output_metric
            ]
        elif self.output_metric in dist.named_distances:
            raise ValueError(
                "gradient function is not yet implemented for {}.".format(
                    self.output_metric
                )
            )
        else:
            raise ValueError(
                "output_metric is neither callable nor a recognised string"
            )
        # set angularity for NN search based on metric
        if self.metric in (
            "cosine",
            "correlation",
            "dice",
            "jaccard",
            "ll_dirichlet",
            "hellinger",
        ):
            self.angular_rp_forest = True

        if self.n_jobs < -1 or self.n_jobs == 0:
            raise ValueError("n_jobs must be a postive integer, or -1 (for all cores)")

        if self.dens_lambda < 0.0:
            raise ValueError("dens_lambda cannot be negative")
        if self.dens_frac < 0.0 or self.dens_frac > 1.0:
            raise ValueError("dens_frac must be between 0.0 and 1.0")
        if self.dens_var_shift < 0.0:
            raise ValueError("dens_var_shift cannot be negative")

        self._densmap_kwds = {
            "lambda": self.dens_lambda,
            "frac": self.dens_frac,
            "var_shift": self.dens_var_shift,
            "n_neighbors": self.n_neighbors,
        }

        if self.densmap:
            if self.output_metric not in ("euclidean", "l2"):
                raise ValueError(
                    "Non-Euclidean output metric not supported for densMAP."
                )

    def _check_custom_metric(self, metric, kwds, data=None):
        # quickly check to determine whether user-defined
        # self.metric/self.output_metric returns both distance and gradient
        if data is not None:
            # if checking the high-dimensional distance metric, test directly on
            # input data so we don't risk violating any assumptions potentially
            # hard-coded in the metric (e.g., bounded; non-negative)
            x, y = data[np.random.randint(0, data.shape[0], 2)]
        else:
            # if checking the manifold distance metric, simulate some data on a
            # reasonable interval with output dimensionality
            x, y = np.random.uniform(low=-10, high=10, size=(2, self.n_components))

        if scipy.sparse.issparse(data):
            metric_out = metric(x.indices, x.data, y.indices, y.data, **kwds)
        else:
            metric_out = metric(x, y, **kwds)
        # True if metric returns iterable of length 2, False otherwise
        return hasattr(metric_out, "__iter__") and len(metric_out) == 2

    def _populate_combined_params(self, *models):
        self.n_neighbors = flattened([m.n_neighbors for m in models])
        self.metric = flattened([m.metric for m in models])
        self.metric_kwds = flattened([m.metric_kwds for m in models])
        self.output_metric = flattened([m.output_metric for m in models])

        self.n_epochs = flattened(
            [m.n_epochs if m.n_epochs is not None else -1 for m in models]
        )
        if all([x == -1 for x in self.n_epochs]):
            self.n_epochs = None

        self.init = flattened([m.init for m in models])
        self.n_components = flattened([m.n_components for m in models])
        self.repulsion_strength = flattened([m.repulsion_strength for m in models])
        self.learning_rate = flattened([m.learning_rate for m in models])

        self.spread = flattened([m.spread for m in models])
        self.min_dist = flattened([m.min_dist for m in models])
        self.low_memory = flattened([m.low_memory for m in models])
        self.set_op_mix_ratio = flattened([m.set_op_mix_ratio for m in models])
        self.local_connectivity = flattened([m.local_connectivity for m in models])
        self.negative_sample_rate = flattened([m.negative_sample_rate for m in models])
        self.random_state = flattened([m.random_state for m in models])
        self.angular_rp_forest = flattened([m.angular_rp_forest for m in models])
        self.transform_queue_size = flattened([m.transform_queue_size for m in models])
        self.target_n_neighbors = flattened([m.target_n_neighbors for m in models])
        self.target_metric = flattened([m.target_metric for m in models])
        self.target_metric_kwds = flattened([m.target_metric_kwds for m in models])
        self.target_weight = flattened([m.target_weight for m in models])
        self.transform_seed = flattened([m.transform_seed for m in models])
        self.force_approximation_algorithm = flattened(
            [m.force_approximation_algorithm for m in models]
        )
        self.verbose = flattened([m.verbose for m in models])
        self.unique = flattened([m.unique for m in models])

        self.densmap = flattened([m.densmap for m in models])
        self.dens_lambda = flattened([m.dens_lambda for m in models])
        self.dens_frac = flattened([m.dens_frac for m in models])
        self.dens_var_shift = flattened([m.dens_var_shift for m in models])
        self.output_dens = flattened([m.output_dens for m in models])

        self.a = flattened([m.a for m in models])
        self.b = flattened([m.b for m in models])

        self._a = flattened([m._a for m in models])
        self._b = flattened([m._b for m in models])

    def __mul__(self, other):

        check_is_fitted(
            self, attributes=["graph_"], msg="Only fitted UMAP models can be combined"
        )
        check_is_fitted(
            other, attributes=["graph_"], msg="Only fitted UMAP models can be combined"
        )

        if self.graph_.shape[0] != other.graph_.shape[0]:
            raise ValueError("Only models with the equivalent samples can be combined")

        result = UMAP()
        result._populate_combined_params(self, other)

        result.graph_ = general_simplicial_set_intersection(
            self.graph_, other.graph_, 0.5
        )
        result.graph_ = reset_local_connectivity(result.graph_, True)

        if scipy.sparse.csgraph.connected_components(result.graph_)[0] > 1:
            warn(
                "Combined graph is not connected but multi-component layout is unsupported. "
                "Falling back to random initialization."
            )
            init = "random"
        else:
            init = "spectral"

        result.densmap = np.any(result.densmap)
        result.output_dens = np.any(result.output_dens)

        result._densmap_kwds = {
            "lambda": np.max(result.dens_lambda),
            "frac": np.max(result.dens_frac),
            "var_shift": np.max(result.dens_var_shift),
            "n_neighbors": np.max(result.n_neighbors),
        }

        if result.n_epochs is None:
            n_epochs = -1
        else:
            n_epochs = np.max(result.n_epochs)

        result.embedding_, aux_data = simplicial_set_embedding(
            None,
            result.graph_,
            np.min(result.n_components),
            np.min(result.learning_rate),
            np.mean(result._a),
            np.mean(result._b),
            np.mean(result.repulsion_strength),
            np.mean(result.negative_sample_rate),
            n_epochs,
            init,
            check_random_state(42),
            "euclidean",
            {},
            result.densmap,
            result._densmap_kwds,
            result.output_dens,
            parallel=False,
            verbose=bool(np.max(result.verbose)),
        )

        if result.output_dens:
            result.rad_orig_ = aux_data["rad_orig"]
            result.rad_emb_ = aux_data["rad_emb"]

        return result

    def __add__(self, other):

        check_is_fitted(
            self, attributes=["graph_"], msg="Only fitted UMAP models can be combined"
        )
        check_is_fitted(
            other, attributes=["graph_"], msg="Only fitted UMAP models can be combined"
        )

        if self.graph_.shape[0] != other.graph_.shape[0]:
            raise ValueError("Only models with the equivalent samples can be combined")

        result = UMAP()
        result._populate_combined_params(self, other)

        result.graph_ = general_simplicial_set_union(self.graph_, other.graph_)
        result.graph_ = reset_local_connectivity(result.graph_, True)

        if scipy.sparse.csgraph.connected_components(result.graph_)[0] > 1:
            warn(
                "Combined graph is not connected but mult-component layout is unsupported. "
                "Falling back to random initialization."
            )
            init = "random"
        else:
            init = "spectral"

        result.densmap = np.any(result.densmap)
        result.output_dens = np.any(result.output_dens)

        result._densmap_kwds = {
            "lambda": np.max(result.dens_lambda),
            "frac": np.max(result.dens_frac),
            "var_shift": np.max(result.dens_var_shift),
            "n_neighbors": np.max(result.n_neighbors),
        }

        if result.n_epochs is None:
            n_epochs = -1
        else:
            n_epochs = np.max(result.n_epochs)

        result.embedding_, aux_data = simplicial_set_embedding(
            None,
            result.graph_,
            np.min(result.n_components),
            np.min(result.learning_rate),
            np.mean(result._a),
            np.mean(result._b),
            np.mean(result.repulsion_strength),
            np.mean(result.negative_sample_rate),
            n_epochs,
            init,
            check_random_state(42),
            "euclidean",
            {},
            result.densmap,
            result._densmap_kwds,
            result.output_dens,
            parallel=False,
            verbose=bool(np.max(result.verbose)),
        )

        if result.output_dens:
            result.rad_orig_ = aux_data["rad_orig"]
            result.rad_emb_ = aux_data["rad_emb"]

        return result

    def __sub__(self, other):

        check_is_fitted(
            self, attributes=["graph_"], msg="Only fitted UMAP models can be combined"
        )
        check_is_fitted(
            other, attributes=["graph_"], msg="Only fitted UMAP models can be combined"
        )

        if self.graph_.shape[0] != other.graph_.shape[0]:
            raise ValueError("Only models with the equivalent samples can be combined")

        result = UMAP()
        result._populate_combined_params(self, other)

        result.graph_ = general_simplicial_set_intersection(
            self.graph_, other.graph_, weight=0.5, right_complement=True
        )
        result.graph_ = reset_local_connectivity(result.graph_, False)

        if scipy.sparse.csgraph.connected_components(result.graph_)[0] > 1:
            warn(
                "Combined graph is not connected but mult-component layout is unsupported. "
                "Falling back to random initialization."
            )
            init = "random"
        else:
            init = "spectral"

        result.densmap = np.any(result.densmap)
        result.output_dens = np.any(result.output_dens)

        result._densmap_kwds = {
            "lambda": np.max(result.dens_lambda),
            "frac": np.max(result.dens_frac),
            "var_shift": np.max(result.dens_var_shift),
            "n_neighbors": np.max(result.n_neighbors),
        }

        if result.n_epochs is None:
            n_epochs = -1
        else:
            n_epochs = np.max(result.n_epochs)

        result.embedding_, aux_data = simplicial_set_embedding(
            None,
            result.graph_,
            np.min(result.n_components),
            np.min(result.learning_rate),
            np.mean(result._a),
            np.mean(result._b),
            np.mean(result.repulsion_strength),
            np.mean(result.negative_sample_rate),
            n_epochs,
            init,
            check_random_state(42),
            "euclidean",
            {},
            result.densmap,
            result._densmap_kwds,
            result.output_dens,
            parallel=False,
            verbose=bool(np.max(result.verbose)),
        )

        if result.output_dens:
            result.rad_orig_ = aux_data["rad_orig"]
            result.rad_emb_ = aux_data["rad_emb"]

        return result

    def fit(self, X, y=None):
        """Fit X into an embedded space.

        Optionally use y for supervised dimension reduction.

        Parameters
        ----------
        X : array, shape (n_samples, n_features) or (n_samples, n_samples)
            If the metric is 'precomputed' X must be a square distance
            matrix. Otherwise it contains a sample per row. If the method
            is 'exact', X may be a sparse matrix of type 'csr', 'csc'
            or 'coo'.

        y : array, shape (n_samples)
            A target array for supervised dimension reduction. How this is
            handled is determined by parameters UMAP was instantiated with.
            The relevant attributes are ``target_metric`` and
            ``target_metric_kwds``.
        """

        X = check_array(X, dtype=np.float32, accept_sparse="csr", order="C")
        self._raw_data = X

        # Handle all the optional arguments, setting default
        if self.a is None or self.b is None:
            self._a, self._b = find_ab_params(self.spread, self.min_dist)
        else:
            self._a = self.a
            self._b = self.b

        if isinstance(self.init, np.ndarray):
            init = check_array(self.init, dtype=np.float32, accept_sparse=False)
        else:
            init = self.init

        self._initial_alpha = self.learning_rate

        self._validate_parameters()

        if self.verbose:
            print(str(self))

        self._original_n_threads = numba.get_num_threads()
        if self.n_jobs > 0 and self.njobs is not None:
            numba.set_num_threads(self.n_jobs)

        # Check if we should unique the data
        # We've already ensured that we aren't in the precomputed case
        if self.unique:
            # check if the matrix is dense
            if self._sparse_data:
                # Call a sparse unique function
                index, inverse, counts = csr_unique(X)
            else:
                index, inverse, counts = np.unique(
                    X,
                    return_index=True,
                    return_inverse=True,
                    return_counts=True,
                    axis=0,
                )[1:4]
            if self.verbose:
                print(
                    "Unique=True -> Number of data points reduced from ",
                    X.shape[0],
                    " to ",
                    X[index].shape[0],
                )
                most_common = np.argmax(counts)
                print(
                    "Most common duplicate is",
                    index[most_common],
                    " with a count of ",
                    counts[most_common],
                )
        # If we aren't asking for unique use the full index.
        # This will save special cases later.
        else:
            index = list(range(X.shape[0]))
            inverse = list(range(X.shape[0]))

        # Error check n_neighbors based on data size
        if X[index].shape[0] <= self.n_neighbors:
            if X[index].shape[0] == 1:
                self.embedding_ = np.zeros(
                    (1, self.n_components)
                )  # needed to sklearn comparability
                return self

            warn(
                "n_neighbors is larger than the dataset size; truncating to "
                "X.shape[0] - 1"
            )
            self._n_neighbors = X[index].shape[0] - 1
            if self.densmap:
                self._densmap_kwds["n_neighbors"] = self._n_neighbors
        else:
            self._n_neighbors = self.n_neighbors

        # Note: unless it causes issues for setting 'index', could move this to
        # initial sparsity check above
        if self._sparse_data and not X.has_sorted_indices:
            X.sort_indices()

        random_state = check_random_state(self.random_state)

        if self.verbose:
            print("Construct fuzzy simplicial set")

        if self.metric == "precomputed" and self._sparse_data:
            # For sparse precomputed distance matrices, we just argsort the rows to find
            # nearest neighbors. To make this easier, we expect matrices that are
            # symmetrical (so we can find neighbors by looking at rows in isolation,
            # rather than also having to consider that sample's column too).
            print("Computing KNNs for sparse precomputed distances...")
            if sparse_tril(X).getnnz() != sparse_triu(X).getnnz():
                raise ValueError(
                    "Sparse precomputed distance matrices should be symmetrical!"
                )
            if not np.all(X.diagonal() == 0):
                raise ValueError("Non-zero distances from samples to themselves!")
            self._knn_indices = np.zeros((X.shape[0], self.n_neighbors), dtype=np.int)
            self._knn_dists = np.zeros(self._knn_indices.shape, dtype=np.float)
            for row_id in range(X.shape[0]):
                # Find KNNs row-by-row
                row_data = X[row_id].data
                row_indices = X[row_id].indices
                if len(row_data) < self._n_neighbors:
                    raise ValueError(
                        "Some rows contain fewer than n_neighbors distances!"
                    )
                row_nn_data_indices = np.argsort(row_data)[: self._n_neighbors]
                self._knn_indices[row_id] = row_indices[row_nn_data_indices]
                self._knn_dists[row_id] = row_data[row_nn_data_indices]
            (
                self.graph_,
                self._sigmas,
                self._rhos,
                self.graph_dists_,
            ) = fuzzy_simplicial_set(
                X[index],
                self.n_neighbors,
                random_state,
                "precomputed",
                self._metric_kwds,
                self._knn_indices,
                self._knn_dists,
                self.angular_rp_forest,
                self.set_op_mix_ratio,
                self.local_connectivity,
                True,
                self.verbose,
                self.densmap or self.output_dens,
            )
        # Handle small cases efficiently by computing all distances
        elif X[index].shape[0] < 4096 and not self.force_approximation_algorithm:
            self._small_data = True
            try:
                # sklearn pairwise_distances fails for callable metric on sparse data
                _m = self.metric if self._sparse_data else self._input_distance_func
                dmat = pairwise_distances(X[index], metric=_m, **self._metric_kwds)
            except (ValueError, TypeError) as e:
                # metric is numba.jit'd or not supported by sklearn,
                # fallback to pairwise special

                if self._sparse_data:
                    # Get a fresh metric since we are casting to dense
                    if not callable(self.metric):
                        _m = dist.named_distances[self.metric]
                        dmat = dist.pairwise_special_metric(
                            X[index].toarray(),
                            metric=_m,
                            kwds=self._metric_kwds,
                        )
                    else:
                        dmat = dist.pairwise_special_metric(
                            X[index],
                            metric=self._input_distance_func,
                            kwds=self._metric_kwds,
                        )
                else:
                    dmat = dist.pairwise_special_metric(
                        X[index],
                        metric=self._input_distance_func,
                        kwds=self._metric_kwds,
                    )
            (
                self.graph_,
                self._sigmas,
                self._rhos,
                self.graph_dists_,
            ) = fuzzy_simplicial_set(
                dmat,
                self._n_neighbors,
                random_state,
                "precomputed",
                self._metric_kwds,
                None,
                None,
                self.angular_rp_forest,
                self.set_op_mix_ratio,
                self.local_connectivity,
                True,
                self.verbose,
                self.densmap or self.output_dens,
            )
        else:
            # Standard case
            self._small_data = False
            # Standard case
            if self._sparse_data and self.metric in pynn_sparse_named_distances:
                nn_metric = self.metric
            elif not self._sparse_data and self.metric in pynn_named_distances:
                nn_metric = self.metric
            else:
                nn_metric = self._input_distance_func

            (
                self._knn_indices,
                self._knn_dists,
                self._knn_search_index,
            ) = nearest_neighbors(
                X[index],
                self._n_neighbors,
                nn_metric,
                self._metric_kwds,
                self.angular_rp_forest,
                random_state,
                self.low_memory,
                use_pynndescent=True,
                n_jobs=self.n_jobs,
                verbose=self.verbose,
            )

            (
                self.graph_,
                self._sigmas,
                self._rhos,
                self.graph_dists_,
            ) = fuzzy_simplicial_set(
                X[index],
                self.n_neighbors,
                random_state,
                nn_metric,
                self._metric_kwds,
                self._knn_indices,
                self._knn_dists,
                self.angular_rp_forest,
                self.set_op_mix_ratio,
                self.local_connectivity,
                True,
                self.verbose,
                self.densmap or self.output_dens,
            )

        # Currently not checking if any duplicate points have differing labels
        # Might be worth throwing a warning...
        if y is not None:
            if self.densmap:
                raise NotImplementedError(
                    "Supervised embedding is not supported with densMAP."
                )

            len_X = len(X) if not self._sparse_data else X.shape[0]
            if len_X != len(y):
                raise ValueError(
                    "Length of x = {len_x}, length of y = {len_y}, while it must be equal.".format(
                        len_x=len_X, len_y=len(y)
                    )
                )
            y_ = check_array(y, ensure_2d=False)[index]
            if self.target_metric == "categorical":
                if self.target_weight < 1.0:
                    far_dist = 2.5 * (1.0 / (1.0 - self.target_weight))
                else:
                    far_dist = 1.0e12
                self.graph_ = discrete_metric_simplicial_set_intersection(
                    self.graph_, y_, far_dist=far_dist
                )
            elif self.target_metric in dist.DISCRETE_METRICS:
                if self.target_weight < 1.0:
                    scale = 2.5 * (1.0 / (1.0 - self.target_weight))
                else:
                    scale = 1.0e12
                # self.graph_ = discrete_metric_simplicial_set_intersection(
                #     self.graph_,
                #     y_,
                #     metric=self.target_metric,
                #     metric_kws=self.target_metric_kwds,
                #     metric_scale=scale
                # )

                metric_kws = dist.get_discrete_params(y_, self.target_metric)

                self.graph_ = discrete_metric_simplicial_set_intersection(
                    self.graph_,
                    y_,
                    metric=self.target_metric,
                    metric_kws=metric_kws,
                    metric_scale=scale,
                )
            else:
                if len(y_.shape) == 1:
                    y_ = y_.reshape(-1, 1)
                if self.target_n_neighbors == -1:
                    target_n_neighbors = self._n_neighbors
                else:
                    target_n_neighbors = self.target_n_neighbors

                # Handle the small case as precomputed as before
                if y.shape[0] < 4096:
                    try:
                        ydmat = pairwise_distances(
                            y_, metric=self.target_metric, **self._target_metric_kwds
                        )
                    except (TypeError, ValueError):
                        ydmat = dist.pairwise_special_metric(
                            y_,
                            metric=self.target_metric,
                            kwds=self._target_metric_kwds,
                        )

                    (target_graph, target_sigmas, target_rhos,) = fuzzy_simplicial_set(
                        ydmat,
                        target_n_neighbors,
                        random_state,
                        "precomputed",
                        self._target_metric_kwds,
                        None,
                        None,
                        False,
                        1.0,
                        1.0,
                        False,
                    )
                else:
                    # Standard case
                    (target_graph, target_sigmas, target_rhos,) = fuzzy_simplicial_set(
                        y_,
                        target_n_neighbors,
                        random_state,
                        self.target_metric,
                        self._target_metric_kwds,
                        None,
                        None,
                        False,
                        1.0,
                        1.0,
                        False,
                    )
                # product = self.graph_.multiply(target_graph)
                # # self.graph_ = 0.99 * product + 0.01 * (self.graph_ +
                # #                                        target_graph -
                # #                                        product)
                # self.graph_ = product
                self.graph_ = general_simplicial_set_intersection(
                    self.graph_, target_graph, self.target_weight
                )
                self.graph_ = reset_local_connectivity(self.graph_)
                self._supervised = True
        else:
            self._supervised = False

        if self.n_epochs is None:
            n_epochs = 0
        else:
            n_epochs = self.n_epochs

        if self.densmap or self.output_dens:
            self._densmap_kwds["graph_dists"] = self.graph_dists_

        if self.verbose:
            print(ts(), "Construct embedding")

        if self.transform_mode == "embedding":
            self.embedding_, aux_data = self._fit_embed_data(
                self._raw_data[index],
                n_epochs,
                init,
                random_state,  # JH why raw data?
            )

            self.embedding_ = self.embedding_[inverse]
            if self.output_dens:
                self.rad_orig_ = aux_data["rad_orig"][inverse]
                self.rad_emb_ = aux_data["rad_emb"][inverse]

        if self.verbose:
            print(ts() + " Finished embedding")

        numba.set_num_threads(self._original_n_threads)
        self._input_hash = joblib.hash(self._raw_data)

        return self

    def _fit_embed_data(self, X, n_epochs, init, random_state):
<<<<<<< HEAD
        """ A method wrapper for simlicial_set_embedding that can be
=======
        """A method wrapper for simlicial_set_embedding that can be
>>>>>>> 08e1d257
        replaced by subclasses.
        """
        return simplicial_set_embedding(
            X,
            self.graph_,
            self.n_components,
            self._initial_alpha,
            self._a,
            self._b,
            self.repulsion_strength,
            self.negative_sample_rate,
            n_epochs,
            init,
            random_state,
            self._input_distance_func,
            self._metric_kwds,
            self.densmap,
            self._densmap_kwds,
            self.output_dens,
            self._output_distance_func,
            self._output_metric_kwds,
            self.output_metric in ("euclidean", "l2"),
            self.random_state is None,
            self.verbose,
        )

    def fit_transform(self, X, y=None):
        """Fit X into an embedded space and return that transformed
        output.

        Parameters
        ----------
        X : array, shape (n_samples, n_features) or (n_samples, n_samples)
            If the metric is 'precomputed' X must be a square distance
            matrix. Otherwise it contains a sample per row.

        y : array, shape (n_samples)
            A target array for supervised dimension reduction. How this is
            handled is determined by parameters UMAP was instantiated with.
            The relevant attributes are ``target_metric`` and
            ``target_metric_kwds``.

        Returns
        -------
        X_new : array, shape (n_samples, n_components)
            Embedding of the training data in low-dimensional space.

        or a tuple (X_new, r_orig, r_emb) if ``output_dens`` flag is set,
        which additionally includes:

        r_orig: array, shape (n_samples)
            Local radii of data points in the original data space (log-transformed).

        r_emb: array, shape (n_samples)
            Local radii of data points in the embedding (log-transformed).
        """
        self.fit(X, y)
        if self.transform_mode == "embedding":
            if self.output_dens:
                return self.embedding_, self.rad_orig_, self.rad_emb_
            else:
                return self.embedding_
        elif self.transform_mode == "graph":
            return self.graph_
        else:
            raise ValueError(
                "Unrecognized transform mode {}; should be one of 'embedding' or 'graph'".format(
                    self.transform_mode
                )
            )

    def transform(self, X):
        """Transform X into the existing embedded space and return that
        transformed output.

        Parameters
        ----------
        X : array, shape (n_samples, n_features)
            New data to be transformed.

        Returns
        -------
        X_new : array, shape (n_samples, n_components)
            Embedding of the new data in low-dimensional space.
        """
        # If we fit just a single instance then error
        if self._raw_data.shape[0] == 1:
            raise ValueError(
                "Transform unavailable when model was fit with only a single data sample."
            )
        # If we just have the original input then short circuit things
        X = check_array(X, dtype=np.float32, accept_sparse="csr", order="C")
        x_hash = joblib.hash(X)
        if x_hash == self._input_hash:
            if self.tranform_mode == "embedding":
                return self.embedding_
            elif self.transform_mode == "graph":
                return self.graph_
            else:
                raise ValueError(
                    "Unrecognized transform mode {}; should be one of 'embedding' or 'graph'".format(
                        self.transform_mode
                    )
                )
        if self.densmap:
            raise NotImplementedError(
                "Transforming data into an existing embedding not supported for densMAP."
            )

        if self.metric == "precomputed":
            raise ValueError(
                "Transform  of new data not available for precomputed metric."
            )

        # X = check_array(X, dtype=np.float32, order="C", accept_sparse="csr")
        random_state = check_random_state(self.transform_seed)
        rng_state = random_state.randint(INT32_MIN, INT32_MAX, 3).astype(np.int64)

        if self._small_data:
            try:
                # sklearn pairwise_distances fails for callable metric on sparse data
                _m = self.metric if self._sparse_data else self._input_distance_func
                dmat = pairwise_distances(
                    X, self._raw_data, metric=_m, **self._metric_kwds
                )
            except (TypeError, ValueError):
                dmat = dist.pairwise_special_metric(
                    X,
                    self._raw_data,
                    metric=self._input_distance_func,
                    kwds=self._metric_kwds,
                )
            indices = np.argpartition(dmat, self._n_neighbors)[:, : self._n_neighbors]
            dmat_shortened = submatrix(dmat, indices, self._n_neighbors)
            indices_sorted = np.argsort(dmat_shortened)
            indices = submatrix(indices, indices_sorted, self._n_neighbors)
            dists = submatrix(dmat_shortened, indices_sorted, self._n_neighbors)
        else:
            epsilon = 0.24 if self._knn_search_index._angular_trees else 0.12
            indices, dists = self._knn_search_index.query(
                X, self.n_neighbors, epsilon=epsilon
            )

        dists = dists.astype(np.float32, order="C")

        adjusted_local_connectivity = max(0.0, self.local_connectivity - 1.0)
        sigmas, rhos = smooth_knn_dist(
            dists,
            float(self._n_neighbors),
            local_connectivity=float(adjusted_local_connectivity),
        )

        rows, cols, vals, dists = compute_membership_strengths(
            indices, dists, sigmas, rhos
        )

        graph = scipy.sparse.coo_matrix(
            (vals, (rows, cols)), shape=(X.shape[0], self._raw_data.shape[0])
        )

        if self.transform_mode == "graph":
            return graph

        # This was a very specially constructed graph with constant degree.
        # That lets us do fancy unpacking by reshaping the csr matrix indices
        # and data. Doing so relies on the constant degree assumption!
        csr_graph = normalize(graph.tocsr(), norm="l1")
        inds = csr_graph.indices.reshape(X.shape[0], self._n_neighbors)
        weights = csr_graph.data.reshape(X.shape[0], self._n_neighbors)
        embedding = init_transform(inds, weights, self.embedding_)

        if self.n_epochs is None:
            # For smaller datasets we can use more epochs
            if graph.shape[0] <= 10000:
                n_epochs = 100
            else:
                n_epochs = 30
        else:
            n_epochs = int(self.n_epochs // 3.0)

        graph.data[graph.data < (graph.data.max() / float(n_epochs))] = 0.0
        graph.eliminate_zeros()

        epochs_per_sample = make_epochs_per_sample(graph.data, n_epochs)

        head = graph.row
        tail = graph.col
        weight = graph.data

        # optimize_layout = make_optimize_layout(
        #     self._output_distance_func,
        #     tuple(self.output_metric_kwds.values()),
        # )

        if self.output_metric == "euclidean":
            embedding = optimize_layout_euclidean(
                embedding,
                self.embedding_.astype(np.float32, copy=True),  # Fixes #179 & #217,
                head,
                tail,
                n_epochs,
                graph.shape[1],
                epochs_per_sample,
                self._a,
                self._b,
                rng_state,
                self.repulsion_strength,
                self._initial_alpha / 4.0,
                self.negative_sample_rate,
                self.random_state is None,
                verbose=self.verbose,
            )
        else:
            embedding = optimize_layout_generic(
                embedding,
                self.embedding_.astype(np.float32, copy=True),  # Fixes #179 & #217
                head,
                tail,
                n_epochs,
                graph.shape[1],
                epochs_per_sample,
                self._a,
                self._b,
                rng_state,
                self.repulsion_strength,
                self._initial_alpha / 4.0,
                self.negative_sample_rate,
                self._output_distance_func,
                tuple(self._output_metric_kwds.values()),
                verbose=self.verbose,
            )

        return embedding

    def inverse_transform(self, X):
        """Transform X in the existing embedded space back into the input
        data space and return that transformed output.

        Parameters
        ----------
        X : array, shape (n_samples, n_components)
            New points to be inverse transformed.

        Returns
        -------
        X_new : array, shape (n_samples, n_features)
            Generated data points new data in data space.
        """

        if self._sparse_data:
            raise ValueError("Inverse transform not available for sparse input.")
        elif self._inverse_distance_func is None:
            raise ValueError("Inverse transform not available for given metric.")
        elif self.densmap:
            raise ValueError("Inverse transform not available for densMAP.")
        elif self.n_components >= 8:
            warn(
                "Inverse transform works best with low dimensional embeddings."
                " Results may be poor, or this approach to inverse transform"
                " may fail altogether! If you need a high dimensional latent"
                " space and inverse transform operations consider using an"
                " autoencoder."
            )
        elif self.transform_mode == "graph":
            raise ValueError(
                "Inverse transform not available for transform_mode = 'graph'"
            )

        X = check_array(X, dtype=np.float32, order="C")
        random_state = check_random_state(self.transform_seed)
        rng_state = random_state.randint(INT32_MIN, INT32_MAX, 3).astype(np.int64)

        # build Delaunay complex (Does this not assume a roughly euclidean output metric)?
        deltri = scipy.spatial.Delaunay(
            self.embedding_, incremental=True, qhull_options="QJ"
        )
        neighbors = deltri.simplices[deltri.find_simplex(X)]
        adjmat = scipy.sparse.lil_matrix(
            (self.embedding_.shape[0], self.embedding_.shape[0]), dtype=int
        )
        for i in np.arange(0, deltri.simplices.shape[0]):
            for j in deltri.simplices[i]:
                if j < self.embedding_.shape[0]:
                    idx = deltri.simplices[i][
                        deltri.simplices[i] < self.embedding_.shape[0]
                    ]
                    adjmat[j, idx] = 1
                    adjmat[idx, j] = 1

        adjmat = scipy.sparse.csr_matrix(adjmat)

        min_vertices = min(self._raw_data.shape[-1], self._raw_data.shape[0])

        neighborhood = [
            breadth_first_search(adjmat, v[0], min_vertices=min_vertices)
            for v in neighbors
        ]
        if callable(self.output_metric):
            # need to create another numba.jit-able wrapper for callable
            # output_metrics that return a tuple (already checked that it does
            # during param validation in `fit` method)
            _out_m = self.output_metric

            @numba.njit(fastmath=True)
            def _output_dist_only(x, y, *kwds):
                return _out_m(x, y, *kwds)[0]

            dist_only_func = _output_dist_only
        elif self.output_metric in dist.named_distances.keys():
            dist_only_func = dist.named_distances[self.output_metric]
        else:
            # shouldn't really ever get here because of checks already performed,
            # but works as a failsafe in case attr was altered manually after fitting
            raise ValueError(
                "Unrecognized output metric: {}".format(self.output_metric)
            )

        dist_args = tuple(self._output_metric_kwds.values())
        distances = [
            np.array(
                [
                    dist_only_func(X[i], self.embedding_[nb], *dist_args)
                    for nb in neighborhood[i]
                ]
            )
            for i in range(X.shape[0])
        ]
        idx = np.array([np.argsort(e)[:min_vertices] for e in distances])

        dists_output_space = np.array(
            [distances[i][idx[i]] for i in range(len(distances))]
        )
        indices = np.array([neighborhood[i][idx[i]] for i in range(len(neighborhood))])

        rows, cols, distances = np.array(
            [
                [i, indices[i, j], dists_output_space[i, j]]
                for i in range(indices.shape[0])
                for j in range(min_vertices)
            ]
        ).T

        # calculate membership strength of each edge
        weights = 1 / (1 + self._a * distances ** (2 * self._b))

        # compute 1-skeleton
        # convert 1-skeleton into coo_matrix adjacency matrix
        graph = scipy.sparse.coo_matrix(
            (weights, (rows, cols)), shape=(X.shape[0], self._raw_data.shape[0])
        )

        # That lets us do fancy unpacking by reshaping the csr matrix indices
        # and data. Doing so relies on the constant degree assumption!
        # csr_graph = graph.tocsr()
        csr_graph = normalize(graph.tocsr(), norm="l1")
        inds = csr_graph.indices.reshape(X.shape[0], min_vertices)
        weights = csr_graph.data.reshape(X.shape[0], min_vertices)
        inv_transformed_points = init_transform(inds, weights, self._raw_data)

        if self.n_epochs is None:
            # For smaller datasets we can use more epochs
            if graph.shape[0] <= 10000:
                n_epochs = 100
            else:
                n_epochs = 30
        else:
            n_epochs = int(self.n_epochs // 3.0)

        # graph.data[graph.data < (graph.data.max() / float(n_epochs))] = 0.0
        # graph.eliminate_zeros()

        epochs_per_sample = make_epochs_per_sample(graph.data, n_epochs)

        head = graph.row
        tail = graph.col
        weight = graph.data

        inv_transformed_points = optimize_layout_inverse(
            inv_transformed_points,
            self._raw_data,
            head,
            tail,
            weight,
            self._sigmas,
            self._rhos,
            n_epochs,
            graph.shape[1],
            epochs_per_sample,
            self._a,
            self._b,
            rng_state,
            self.repulsion_strength,
            self._initial_alpha / 4.0,
            self.negative_sample_rate,
            self._inverse_distance_func,
            tuple(self._metric_kwds.values()),
            verbose=self.verbose,
        )

        return inv_transformed_points

    def update(self, X):
        X = check_array(X, dtype=np.float32, accept_sparse="csr", order="C")
        random_state = check_random_state(self.transform_seed)
        rng_state = random_state.randint(INT32_MIN, INT32_MAX, 3).astype(np.int64)

        original_size = self._raw_data.shape[0]

        if self.metric == "precomputed":
            raise ValueError("Update does not currently support precomputed metrics")
        if self._supervised:
            raise ValueError("Updating supervised models is not currently " "supported")

        if self._small_data:

            if self._sparse_data:
                self._raw_data = scipy.sparse.vstack([self._raw_data, X])
            else:
                self._raw_data = np.vstack([self._raw_data, X])

            if self._raw_data.shape[0] < 4096:
                # still small data
                try:
                    # sklearn pairwise_distances fails for callable metric on sparse data
                    _m = self.metric if self._sparse_data else self._input_distance_func
                    dmat = pairwise_distances(
                        self._raw_data, metric=_m, **self._metric_kwds
                    )
                except (ValueError, TypeError) as e:
                    # metric is numba.jit'd or not supported by sklearn,
                    # fallback to pairwise special

                    if self._sparse_data:
                        # Get a fresh metric since we are casting to dense
                        if not callable(self.metric):
                            _m = dist.named_distances[self.metric]
                            dmat = dist.pairwise_special_metric(
                                self._raw_data.toarray(),
                                metric=_m,
                                kwds=self._metric_kwds,
                            )
                        else:
                            dmat = dist.pairwise_special_metric(
                                self._raw_data,
                                metric=self._input_distance_func,
                                kwds=self._metric_kwds,
                            )
                    else:
                        dmat = dist.pairwise_special_metric(
                            self._raw_data,
                            metric=self._input_distance_func,
                            kwds=self._metric_kwds,
                        )
                self.graph_, self._sigmas, self._rhos = fuzzy_simplicial_set(
                    dmat,
                    self._n_neighbors,
                    random_state,
                    "precomputed",
                    self._metric_kwds,
                    None,
                    None,
                    self.angular_rp_forest,
                    self.set_op_mix_ratio,
                    self.local_connectivity,
                    True,
                    self.verbose,
                )
                knn_indices = np.argsort(dmat)[:, : self.n_neighbors]
            else:
                # now large data
                self._small_data = False
                if self._sparse_data and self.metric in pynn_sparse_named_distances:
                    nn_metric = self.metric
                elif not self._sparse_data and self.metric in pynn_named_distances:
                    nn_metric = self.metric
                else:
                    nn_metric = self._input_distance_func

                (
                    self._knn_indices,
                    self._knn_dists,
                    self._knn_search_index,
                ) = nearest_neighbors(
                    self._raw_data,
                    self._n_neighbors,
                    nn_metric,
                    self._metric_kwds,
                    self.angular_rp_forest,
                    random_state,
                    self.low_memory,
                    use_pynndescent=True,
                    n_jobs=self.n_jobs,
                    verbose=self.verbose,
                )

                self.graph_, self._sigmas, self._rhos = fuzzy_simplicial_set(
                    self._raw_data,
                    self.n_neighbors,
                    random_state,
                    nn_metric,
                    self._metric_kwds,
                    self._knn_indices,
                    self._knn_dists,
                    self.angular_rp_forest,
                    self.set_op_mix_ratio,
                    self.local_connectivity,
                    True,
                    self.verbose,
                )
                knn_indices = self._knn_indices

            init = np.zeros(
                (self._raw_data.shape[0], self.n_components), dtype=np.float32
            )
            init[:original_size] = self.embedding_

            init_update(init, original_size, knn_indices)
            if self.n_epochs is None:
                n_epochs = 0
            else:
                n_epochs = self.n_epochs

            self.embedding_, aux_data = simplicial_set_embedding(
                self._raw_data,
                self.graph_,
                self.n_components,
                self._initial_alpha,
                self._a,
                self._b,
                self.repulsion_strength,
                self.negative_sample_rate,
                n_epochs,
                init,
                random_state,
                self._input_distance_func,
                self._metric_kwds,
                self.densmap,
                self._densmap_kwds,
                self.output_dens,
                self._output_distance_func,
                self._output_metric_kwds,
                self.output_metric in ("euclidean", "l2"),
                self.random_state is None,
                self.verbose,
            )

        else:
            self._knn_search_index.update(X)
            self._raw_data = self._knn_search_index._raw_data
            (
                self._knn_indices,
                self._knn_dists,
            ) = self._knn_search_index.neighbor_graph

            if self._sparse_data and self.metric in pynn_sparse_named_distances:
                nn_metric = self.metric
            elif not self._sparse_data and self.metric in pynn_named_distances:
                nn_metric = self.metric
            else:
                nn_metric = self._input_distance_func

            self.graph_, self._sigmas, self._rhos = fuzzy_simplicial_set(
                self._raw_data,
                self.n_neighbors,
                random_state,
                nn_metric,
                self._metric_kwds,
                self._knn_indices,
                self._knn_dists,
                self.angular_rp_forest,
                self.set_op_mix_ratio,
                self.local_connectivity,
                True,
                self.verbose,
            )

            init = np.zeros(
                (self._raw_data.shape[0], self.n_components), dtype=np.float32
            )
            init[:original_size] = self.embedding_
            init_update(init, original_size, self._knn_indices)

            if self.n_epochs is None:
                n_epochs = 0
            else:
                n_epochs = self.n_epochs

            self.embedding_, aux_data = simplicial_set_embedding(
                self._raw_data,
                self.graph_,
                self.n_components,
                self._initial_alpha,
                self._a,
                self._b,
                self.repulsion_strength,
                self.negative_sample_rate,
                n_epochs,
                init,
                random_state,
                self._input_distance_func,
                self._metric_kwds,
                self.densmap,
                self._densmap_kwds,
                self.output_dens,
                self._output_distance_func,
                self._output_metric_kwds,
                self.output_metric in ("euclidean", "l2"),
                self.random_state is None,
                self.verbose,
            )

        if self.output_dens:
            self.rad_orig_ = aux_data["rad_orig"]
            self.rad_emb_ = aux_data["rad_emb"]


class DataFrameUMAP(BaseEstimator):
    def __init__(
        self,
        metrics,
        n_neighbors=15,
        n_components=2,
        output_metric="euclidean",
        output_metric_kwds=None,
        n_epochs=None,
        learning_rate=1.0,
        init="spectral",
        min_dist=0.1,
        spread=1.0,
        set_op_mix_ratio=1.0,
        local_connectivity=1.0,
        repulsion_strength=1.0,
        negative_sample_rate=5,
        transform_queue_size=4.0,
        a=None,
        b=None,
        random_state=None,
        angular_rp_forest=False,
        target_n_neighbors=-1,
        target_metric="categorical",
        target_metric_kwds=None,
        target_weight=0.5,
        transform_seed=42,
        verbose=False,
    ):
        self.metrics = metrics
        self.n_neighbors = n_neighbors
        self.output_metric = output_metric
        self.output_metric_kwds = output_metric_kwds
        self.n_epochs = n_epochs
        self.init = init
        self.n_components = n_components
        self.repulsion_strength = repulsion_strength
        self.learning_rate = learning_rate

        self.spread = spread
        self.min_dist = min_dist
        self.set_op_mix_ratio = set_op_mix_ratio
        self.local_connectivity = local_connectivity
        self.negative_sample_rate = negative_sample_rate
        self.random_state = random_state
        self.angular_rp_forest = angular_rp_forest
        self.transform_queue_size = transform_queue_size
        self.target_n_neighbors = target_n_neighbors
        self.target_metric = target_metric
        self.target_metric_kwds = target_metric_kwds
        self.target_weight = target_weight
        self.transform_seed = transform_seed
        self.verbose = verbose

        self.a = a
        self.b = b

    def _validate_parameters(self):
        if self.set_op_mix_ratio < 0.0 or self.set_op_mix_ratio > 1.0:
            raise ValueError("set_op_mix_ratio must be between 0.0 and 1.0")
        if self.repulsion_strength < 0.0:
            raise ValueError("repulsion_strength cannot be negative")
        if self.min_dist > self.spread:
            raise ValueError("min_dist must be less than or equal to spread")
        if self.min_dist < 0.0:
            raise ValueError("min_dist must be greater than 0.0")
        if not isinstance(self.init, str) and not isinstance(self.init, np.ndarray):
            raise ValueError("init must be a string or ndarray")
        if isinstance(self.init, str) and self.init not in (
            "spectral",
            "random",
        ):
            raise ValueError('string init values must be "spectral" or "random"')
        if (
            isinstance(self.init, np.ndarray)
            and self.init.shape[1] != self.n_components
        ):
            raise ValueError("init ndarray must match n_components value")
        if self.negative_sample_rate < 0:
            raise ValueError("negative sample rate must be positive")
        if self.learning_rate < 0.0:
            raise ValueError("learning_rate must be positive")
        if self.n_neighbors < 2:
            raise ValueError("n_neighbors must be greater than 2")
        if self.target_n_neighbors < 2 and self.target_n_neighbors != -1:
            raise ValueError("target_n_neighbors must be greater than 2")
        if not isinstance(self.n_components, int):
            raise ValueError("n_components must be an int")
        if self.n_components < 1:
            raise ValueError("n_components must be greater than 0")
        if self.n_epochs is not None and (
            self.n_epochs <= 10 or not isinstance(self.n_epochs, int)
        ):
            raise ValueError("n_epochs must be a positive integer " "larger than 10")
        if self.output_metric_kwds is None:
            self._output_metric_kwds = {}
        else:
            self._output_metric_kwds = self.output_metric_kwds

        if callable(self.output_metric):
            self._output_distance_func = self.output_metric
        elif (
            self.output_metric in dist.named_distances
            and self.output_metric in dist.named_distances_with_gradients
        ):
            self._output_distance_func = dist.named_distances_with_gradients[
                self.output_metric
            ]
        elif self.output_metric == "precomputed":
            raise ValueError("output_metric cannnot be 'precomputed'")
        else:
            if self.output_metric in dist.named_distances:
                raise ValueError(
                    "gradient function is not yet implemented for "
                    + repr(self.output_metric)
                    + "."
                )
            else:
                raise ValueError(
                    "output_metric is neither callable, " + "nor a recognised string"
                )

        # validate metrics argument
        assert isinstance(self.metrics, list) or self.metrics == "infer"
        if self.metrics != "infer":
            for item in self.metrics:
                assert isinstance(item, tuple) and len(item) == 3
                assert isinstance(item[0], str)
                assert item[1] in dist.named_distances
                assert isinstance(item[2], list) and len(item[2]) >= 1

                for col in item[2]:
                    assert isinstance(col, str) or isinstance(col, int)

    def fit(self, X, y=None):

        self._validate_parameters()

        # X should be a pandas dataframe, or np.array; check
        # how column transformer handles this.
        self._raw_data = X

        # Handle all the optional arguments, setting default
        if self.a is None or self.b is None:
            self._a, self._b = find_ab_params(self.spread, self.min_dist)
        else:
            self._a = self.a
            self._b = self.b

        if isinstance(self.init, np.ndarray):
            init = check_array(self.init, dtype=np.float32, accept_sparse=False)
        else:
            init = self.init

        self._initial_alpha = self.learning_rate

        # Error check n_neighbors based on data size
        if X.shape[0] <= self.n_neighbors:
            if X.shape[0] == 1:
                self.embedding_ = np.zeros(
                    (1, self.n_components)
                )  # needed to sklearn comparability
                return self

            warn(
                "n_neighbors is larger than the dataset size; truncating to "
                "X.shape[0] - 1"
            )
            self._n_neighbors = X.shape[0] - 1
        else:
            self._n_neighbors = self.n_neighbors

        if self.metrics == "infer":
            raise NotImplementedError("Metric inference not implemented yet")

        random_state = check_random_state(self.random_state)

        self.metric_graphs_ = {}
        self._sigmas = {}
        self._rhos = {}
        self._knn_indices = {}
        self._knn_dists = {}
        self._knn_search_indices = {}
        self.graph_ = None

        def is_discrete_metric(metric_data):
            return metric_data[1] in dist.DISCRETE_METRICS

        for metric_data in sorted(self.metrics, key=is_discrete_metric):
            name, metric, columns = metric_data
            print(name, metric, columns)

            if metric in dist.DISCRETE_METRICS:
                self.metric_graphs_[name] = None
                for col in columns:

                    discrete_space = X[col].values
                    metric_kws = dist.get_discrete_params(discrete_space, metric)

                    self.graph_ = discrete_metric_simplicial_set_intersection(
                        self.graph_,
                        discrete_space,
                        metric=metric,
                        metric_kws=metric_kws,
                    )
            else:
                # Sparse not supported yet
                sub_data = check_array(
                    X[columns], dtype=np.float32, accept_sparse=False
                )

                if X.shape[0] < 4096:
                    # small case
                    self._small_data = True
                    # TODO: metric keywords not supported yet!
                    if metric in ("ll_dirichlet", "hellinger"):
                        dmat = dist.pairwise_special_metric(sub_data, metric=metric)
                    else:
                        dmat = pairwise_distances(sub_data, metric=metric)

                    (
                        self.metric_graphs_[name],
                        self._sigmas[name],
                        self._rhos[name],
                    ) = fuzzy_simplicial_set(
                        dmat,
                        self._n_neighbors,
                        random_state,
                        "precomputed",
                        {},
                        None,
                        None,
                        self.angular_rp_forest,
                        self.set_op_mix_ratio,
                        self.local_connectivity,
                        False,
                        self.verbose,
                    )
                else:
                    self._small_data = False
                    # Standard case
                    # TODO: metric keywords not supported yet!
                    (
                        self._knn_indices[name],
                        self._knn_dists[name],
                        self._knn_search_indices[name],
                    ) = nearest_neighbors(
                        sub_data,
                        self._n_neighbors,
                        metric,
                        {},
                        self.angular_rp_forest,
                        random_state,
                        use_pynndescent=True,
                        verbose=self.verbose,
                    )

                    (
                        self.metric_graphs_[name],
                        self._sigmas[name],
                        self._rhos[name],
                    ) = fuzzy_simplicial_set(
                        sub_data,
                        self.n_neighbors,
                        random_state,
                        metric,
                        {},
                        self._knn_indices[name],
                        self._knn_dists[name],
                        self.angular_rp_forest,
                        self.set_op_mix_ratio,
                        self.local_connectivity,
                        False,
                        self.verbose,
                    )
                    # TODO: set up transform data

                if self.graph_ is None:
                    self.graph_ = self.metric_graphs_[name]
                else:
                    self.graph_ = general_simplicial_set_intersection(
                        self.graph_, self.metric_graphs_[name], 0.5
                    )

            print(self.graph_.data)
            self.graph_ = reset_local_connectivity(
                self.graph_, reset_local_metrics=True
            )

        if self.n_epochs is None:
            n_epochs = 0
        else:
            n_epochs = self.n_epochs

        if self.verbose:
            print("Construct embedding")

        # TODO: Handle connected component issues properly
        # For now we just use manhattan and hope.
        self.embedding_, aux_data = simplicial_set_embedding(
            self._raw_data,
            self.graph_,
            self.n_components,
            self._initial_alpha,
            self._a,
            self._b,
            self.repulsion_strength,
            self.negative_sample_rate,
            n_epochs,
            init,
            random_state,
            "manhattan",
            {},
            False,
            {},
            False,
            self._output_distance_func,
            self.output_metric_kwds,
            self.output_metric in ("euclidean", "l2"),
            self.random_state is None,
            self.verbose,
        )

        self._input_hash = joblib.hash(self._raw_data)

        return self<|MERGE_RESOLUTION|>--- conflicted
+++ resolved
@@ -2412,11 +2412,7 @@
         return self
 
     def _fit_embed_data(self, X, n_epochs, init, random_state):
-<<<<<<< HEAD
-        """ A method wrapper for simlicial_set_embedding that can be
-=======
         """A method wrapper for simlicial_set_embedding that can be
->>>>>>> 08e1d257
         replaced by subclasses.
         """
         return simplicial_set_embedding(
