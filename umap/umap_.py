# Author: Leland McInnes <leland.mcinnes@gmail.com>
#
# License: BSD 3 clause
from __future__ import print_function

import locale
from warnings import warn
import time

import numba
import numpy as np
import scipy.sparse
import scipy.sparse.csgraph
from scipy.optimize import curve_fit
from sklearn.base import BaseEstimator
from sklearn.externals import joblib
from sklearn.metrics import pairwise_distances
from sklearn.neighbors import KDTree
<<<<<<< HEAD
from sklearn.preprocessing import normalize
from sklearn.utils import check_random_state, check_array
=======

try:
    import joblib
except ImportError:
    # sklearn.externals.joblib is deprecated in 0.21, will be removed in 0.23
    from sklearn.externals import joblib

import numpy as np
import scipy.sparse
import scipy.sparse.csgraph
import numba
>>>>>>> 70415020

import umap.distances as dist
import umap.sparse as sparse
import umap.sparse_nndescent as sparse_nn

<<<<<<< HEAD
=======
from umap.utils import tau_rand_int, deheap_sort, submatrix, ts
from umap.rp_tree import rptree_leaf_array, make_forest
>>>>>>> 70415020
from umap.nndescent import (
    # make_nn_descent,
    # make_initialisations,
    # make_initialized_nnd_search,
    nn_descent,
    initialized_nnd_search,
    initialise_search,
)
from umap.rp_tree import rptree_leaf_array, make_forest
from umap.spectral import spectral_layout
from umap.utils import deheap_sort, submatrix
from umap.layouts import (
    optimize_layout_euclidean,
    optimize_layout_generic,
    optimize_layout_inverse,
)

locale.setlocale(locale.LC_NUMERIC, "C")

INT32_MIN = np.iinfo(np.int32).min + 1
INT32_MAX = np.iinfo(np.int32).max - 1

SMOOTH_K_TOLERANCE = 1e-5
MIN_K_DIST_SCALE = 1e-3
NPY_INFINITY = np.inf


<<<<<<< HEAD
def breadth_first_search(adjmat, start, min_vertices):
    explored = []
    queue = [start]
    levels = {}
    levels[start] = 0
    max_level = np.inf
    visited = [start]

    while queue:
        node = queue.pop(0)
        explored.append(node)
        if max_level == np.inf and len(explored) > min_vertices:
            max_level = max(levels.values())

        if levels[node] + 1 < max_level:
            neighbors = adjmat[node].indices
            for neighbour in neighbors:
                if neighbour not in visited:
                    queue.append(neighbour)
                    visited.append(neighbour)

                    levels[neighbour] = levels[node] + 1

    return np.array(explored)


@numba.njit(parallel=True, fastmath=True)
=======
@numba.njit(fastmath=True) # benchmarking `parallel=True` shows it to *decrease* performance
>>>>>>> 70415020
def smooth_knn_dist(distances, k, n_iter=64, local_connectivity=1.0, bandwidth=1.0):
    """Compute a continuous version of the distance to the kth nearest
    neighbor. That is, this is similar to knn-distance but allows continuous
    k values rather than requiring an integral k. In esscence we are simply
    computing the distance such that the cardinality of fuzzy set we generate
    is k.

    Parameters
    ----------
    distances: array of shape (n_samples, n_neighbors)
        Distances to nearest neighbors for each samples. Each row should be a
        sorted list of distances to a given samples nearest neighbors.

    k: float
        The number of nearest neighbors to approximate for.

    n_iter: int (optional, default 64)
        We need to binary search for the correct distance value. This is the
        max number of iterations to use in such a search.

    local_connectivity: int (optional, default 1)
        The local connectivity required -- i.e. the number of nearest
        neighbors that should be assumed to be connected at a local level.
        The higher this value the more connected the manifold becomes
        locally. In practice this should be not more than the local intrinsic
        dimension of the manifold.

    bandwidth: float (optional, default 1)
        The target bandwidth of the kernel, larger values will produce
        larger return values.

    Returns
    -------
    knn_dist: array of shape (n_samples,)
        The distance to kth nearest neighbor, as suitably approximated.

    nn_dist: array of shape (n_samples,)
        The distance to the 1st nearest neighbor for each point.
    """
    target = np.log2(k) * bandwidth
    rho = np.zeros(distances.shape[0])
    result = np.zeros(distances.shape[0])

    mean_distances = np.mean(distances)

    for i in range(distances.shape[0]):
        lo = 0.0
        hi = NPY_INFINITY
        mid = 1.0

        # TODO: This is very inefficient, but will do for now. FIXME
        ith_distances = distances[i]
        non_zero_dists = ith_distances[ith_distances > 0.0]
        if non_zero_dists.shape[0] >= local_connectivity:
            index = int(np.floor(local_connectivity))
            interpolation = local_connectivity - index
            if index > 0:
                rho[i] = non_zero_dists[index - 1]
                if interpolation > SMOOTH_K_TOLERANCE:
                    rho[i] += interpolation * (
                        non_zero_dists[index] - non_zero_dists[index - 1]
                    )
            else:
                rho[i] = interpolation * non_zero_dists[0]
        elif non_zero_dists.shape[0] > 0:
            rho[i] = np.max(non_zero_dists)

        for n in range(n_iter):

            psum = 0.0
            for j in range(1, distances.shape[1]):
                d = distances[i, j] - rho[i]
                if d > 0:
                    psum += np.exp(-(d / mid))
                else:
                    psum += 1.0

            if np.fabs(psum - target) < SMOOTH_K_TOLERANCE:
                break

            if psum > target:
                hi = mid
                mid = (lo + hi) / 2.0
            else:
                lo = mid
                if hi == NPY_INFINITY:
                    mid *= 2
                else:
                    mid = (lo + hi) / 2.0

        result[i] = mid

        # TODO: This is very inefficient, but will do for now. FIXME
        if rho[i] > 0.0:
            mean_ith_distances = np.mean(ith_distances)
            if result[i] < MIN_K_DIST_SCALE * mean_ith_distances:
                result[i] = MIN_K_DIST_SCALE * mean_ith_distances
        else:
            if result[i] < MIN_K_DIST_SCALE * mean_distances:
                result[i] = MIN_K_DIST_SCALE * mean_distances

    return result, rho


def nearest_neighbors(
    X, n_neighbors, metric, metric_kwds, angular, random_state, verbose=False
):
    """Compute the ``n_neighbors`` nearest points for each data point in ``X``
    under ``metric``. This may be exact, but more likely is approximated via
    nearest neighbor descent.

    Parameters
    ----------
    X: array of shape (n_samples, n_features)
        The input data to compute the k-neighbor graph of.

    n_neighbors: int
        The number of nearest neighbors to compute for each sample in ``X``.

    metric: string or callable
        The metric to use for the computation.

    metric_kwds: dict
        Any arguments to pass to the metric computation function.

    angular: bool
        Whether to use angular rp trees in NN approximation.

    random_state: np.random state
        The random state to use for approximate NN computations.

    verbose: bool
        Whether to print status data during the computation.

    Returns
    -------
    knn_indices: array of shape (n_samples, n_neighbors)
        The indices on the ``n_neighbors`` closest points in the dataset.

    knn_dists: array of shape (n_samples, n_neighbors)
        The distances to the ``n_neighbors`` closest points in the dataset.

    rp_forest: list of trees
        The random projection forest used for searching (if used, None otherwise)
    """
    if verbose:
        print(ts(), "Finding Nearest Neighbors")

    if metric == "precomputed":
        # Note that this does not support sparse distance matrices yet ...
        # Compute indices of n nearest neighbors
        knn_indices = np.argsort(X)[:, :n_neighbors]
        # Compute the nearest neighbor distances
        #   (equivalent to np.sort(X)[:,:n_neighbors])
        knn_dists = X[np.arange(X.shape[0])[:, None], knn_indices].copy()

        rp_forest = []
    else:
        if callable(metric):
            distance_func = metric
        elif metric in dist.named_distances:
            distance_func = dist.named_distances[metric]
        else:
            raise ValueError("Metric is neither callable, " + "nor a recognised string")

        if metric in (
            "cosine",
            "correlation",
            "dice",
            "jaccard",
            "ll_dirichlet",
            "hellinger",
        ):
            angular = True

        rng_state = random_state.randint(INT32_MIN, INT32_MAX, 3).astype(np.int64)

        if scipy.sparse.isspmatrix_csr(X):
            if metric in sparse.sparse_named_distances:
                distance_func = sparse.sparse_named_distances[metric]
                if metric in sparse.sparse_need_n_features:
                    metric_kwds["n_features"] = X.shape[1]
            elif callable(metric):
                distance_func = metric
            else:
                raise ValueError(
                    "Metric {} not supported for sparse " + "data".format(metric)
                )
            # metric_nn_descent = sparse.make_sparse_nn_descent(
            #     distance_func, tuple(metric_kwds.values())
            # )

            # TODO: Hacked values for now
            n_trees = 5 + int(round((X.shape[0]) ** 0.5 / 20.0))
            n_iters = max(5, int(round(np.log2(X.shape[0]))))
            if verbose:
                print(ts(), "Building RP forest with",  str(n_trees), "trees")

            rp_forest = make_forest(X, n_neighbors, n_trees, rng_state, angular)
            leaf_array = rptree_leaf_array(rp_forest)
<<<<<<< HEAD
            knn_indices, knn_dists = sparse_nn.sparse_nn_descent(
=======

            if verbose:
                print(ts(), "NN descent for", str(n_iters), "iterations")
            knn_indices, knn_dists = metric_nn_descent(
>>>>>>> 70415020
                X.indices,
                X.indptr,
                X.data,
                X.shape[0],
                n_neighbors,
                rng_state,
                distance_func,
                tuple(metric_kwds.values()),
                max_candidates=60,
                rp_tree_init=True,
                leaf_array=leaf_array,
                n_iters=n_iters,
                verbose=verbose,
            )
        else:
            # metric_nn_descent = make_nn_descent(
            #     distance_func, tuple(metric_kwds.values())
            # )
            # TODO: Hacked values for now
            n_trees = 5 + int(round((X.shape[0]) ** 0.5 / 20.0))
            n_iters = max(5, int(round(np.log2(X.shape[0]))))

            if verbose:
                print(ts(), "Building RP forest with", str(n_trees), "trees")
            rp_forest = make_forest(X, n_neighbors, n_trees, rng_state, angular)
            leaf_array = rptree_leaf_array(rp_forest)
<<<<<<< HEAD
            knn_indices, knn_dists = nn_descent(
=======
            if verbose:
                print(ts(), "NN descent for", str(n_iters), "iterations")
            knn_indices, knn_dists = metric_nn_descent(
>>>>>>> 70415020
                X,
                n_neighbors,
                rng_state,
                distance_func,
                tuple(metric_kwds.values()),
                max_candidates=60,
                rp_tree_init=True,
                leaf_array=leaf_array,
                n_iters=n_iters,
                verbose=verbose,
            )

        if np.any(knn_indices < 0):
            warn(
                "Failed to correctly find n_neighbors for some samples."
                "Results may be less than ideal. Try re-running with"
                "different parameters."
            )
    if verbose:
        print(ts(), "Finished Nearest Neighbor Search")
    return knn_indices, knn_dists, rp_forest


@numba.njit(parallel=True, fastmath=True)
def compute_membership_strengths(knn_indices, knn_dists, sigmas, rhos):
    """Construct the membership strength data for the 1-skeleton of each local
    fuzzy simplicial set -- this is formed as a sparse matrix where each row is
    a local fuzzy simplicial set, with a membership strength for the
    1-simplex to each other data point.

    Parameters
    ----------
    knn_indices: array of shape (n_samples, n_neighbors)
        The indices on the ``n_neighbors`` closest points in the dataset.

    knn_dists: array of shape (n_samples, n_neighbors)
        The distances to the ``n_neighbors`` closest points in the dataset.

    sigmas: array of shape(n_samples)
        The normalization factor derived from the metric tensor approximation.

    rhos: array of shape(n_samples)
        The local connectivity adjustment.

    Returns
    -------
    rows: array of shape (n_samples * n_neighbors)
        Row data for the resulting sparse matrix (coo format)

    cols: array of shape (n_samples * n_neighbors)
        Column data for the resulting sparse matrix (coo format)

    vals: array of shape (n_samples * n_neighbors)
        Entries for the resulting sparse matrix (coo format)
    """
    n_samples = knn_indices.shape[0]
    n_neighbors = knn_indices.shape[1]

    rows = np.zeros((n_samples * n_neighbors), dtype=np.int64)
    cols = np.zeros((n_samples * n_neighbors), dtype=np.int64)
    vals = np.zeros((n_samples * n_neighbors), dtype=np.float64)

    for i in range(n_samples):
        for j in range(n_neighbors):
            if knn_indices[i, j] == -1:
                continue  # We didn't get the full knn for i
            if knn_indices[i, j] == i:
                val = 0.0
            elif knn_dists[i, j] - rhos[i] <= 0.0 or sigmas[i] == 0.0:
                val = 1.0
            else:
                val = np.exp(-((knn_dists[i, j] - rhos[i]) / (sigmas[i])))

            rows[i * n_neighbors + j] = i
            cols[i * n_neighbors + j] = knn_indices[i, j]
            vals[i * n_neighbors + j] = val

    return rows, cols, vals


@numba.jit()
def fuzzy_simplicial_set(
    X,
    n_neighbors,
    random_state,
    metric,
    metric_kwds={},
    knn_indices=None,
    knn_dists=None,
    angular=False,
    set_op_mix_ratio=1.0,
    local_connectivity=1.0,
    verbose=False,
):
    """Given a set of data X, a neighborhood size, and a measure of distance
    compute the fuzzy simplicial set (here represented as a fuzzy graph in
    the form of a sparse matrix) associated to the data. This is done by
    locally approximating geodesic distance at each point, creating a fuzzy
    simplicial set for each such point, and then combining all the local
    fuzzy simplicial sets into a global one via a fuzzy union.

    Parameters
    ----------
    X: array of shape (n_samples, n_features)
        The data to be modelled as a fuzzy simplicial set.

    n_neighbors: int
        The number of neighbors to use to approximate geodesic distance.
        Larger numbers induce more global estimates of the manifold that can
        miss finer detail, while smaller values will focus on fine manifold
        structure to the detriment of the larger picture.

    random_state: numpy RandomState or equivalent
        A state capable being used as a numpy random state.

    metric: string or function (optional, default 'euclidean')
        The metric to use to compute distances in high dimensional space.
        If a string is passed it must match a valid predefined metric. If
        a general metric is required a function that takes two 1d arrays and
        returns a float can be provided. For performance purposes it is
        required that this be a numba jit'd function. Valid string metrics
        include:
            * euclidean (or l2)
            * manhattan (or l1)
            * cityblock
            * braycurtis
            * canberra
            * chebyshev
            * correlation
            * cosine
            * dice
            * hamming
            * jaccard
            * kulsinski
            * ll_dirichlet
            * mahalanobis
            * matching
            * minkowski
            * rogerstanimoto
            * russellrao
            * seuclidean
            * sokalmichener
            * sokalsneath
            * sqeuclidean
            * yule
            * wminkowski

        Metrics that take arguments (such as minkowski, mahalanobis etc.)
        can have arguments passed via the metric_kwds dictionary. At this
        time care must be taken and dictionary elements must be ordered
        appropriately; this will hopefully be fixed in the future.

    metric_kwds: dict (optional, default {})
        Arguments to pass on to the metric, such as the ``p`` value for
        Minkowski distance.

    knn_indices: array of shape (n_samples, n_neighbors) (optional)
        If the k-nearest neighbors of each point has already been calculated
        you can pass them in here to save computation time. This should be
        an array with the indices of the k-nearest neighbors as a row for
        each data point.

    knn_dists: array of shape (n_samples, n_neighbors) (optional)
        If the k-nearest neighbors of each point has already been calculated
        you can pass them in here to save computation time. This should be
        an array with the distances of the k-nearest neighbors as a row for
        each data point.

    angular: bool (optional, default False)
        Whether to use angular/cosine distance for the random projection
        forest for seeding NN-descent to determine approximate nearest
        neighbors.

    set_op_mix_ratio: float (optional, default 1.0)
        Interpolate between (fuzzy) union and intersection as the set operation
        used to combine local fuzzy simplicial sets to obtain a global fuzzy
        simplicial sets. Both fuzzy set operations use the product t-norm.
        The value of this parameter should be between 0.0 and 1.0; a value of
        1.0 will use a pure fuzzy union, while 0.0 will use a pure fuzzy
        intersection.

    local_connectivity: int (optional, default 1)
        The local connectivity required -- i.e. the number of nearest
        neighbors that should be assumed to be connected at a local level.
        The higher this value the more connected the manifold becomes
        locally. In practice this should be not more than the local intrinsic
        dimension of the manifold.

    verbose: bool (optional, default False)
        Whether to report information on the current progress of the algorithm.

    Returns
    -------
    fuzzy_simplicial_set: coo_matrix
        A fuzzy simplicial set represented as a sparse matrix. The (i,
        j) entry of the matrix represents the membership strength of the
        1-simplex between the ith and jth sample points.
    """
    if knn_indices is None or knn_dists is None:
        knn_indices, knn_dists, _ = nearest_neighbors(
            X, n_neighbors, metric, metric_kwds, angular, random_state, verbose=verbose
        )

    sigmas, rhos = smooth_knn_dist(
        knn_dists, n_neighbors, local_connectivity=local_connectivity
    )

    rows, cols, vals = compute_membership_strengths(
        knn_indices, knn_dists, sigmas, rhos
    )

    result = scipy.sparse.coo_matrix(
        (vals, (rows, cols)), shape=(X.shape[0], X.shape[0])
    )
    result.eliminate_zeros()

    transpose = result.transpose()

    prod_matrix = result.multiply(transpose)

    result = (
        set_op_mix_ratio * (result + transpose - prod_matrix)
        + (1.0 - set_op_mix_ratio) * prod_matrix
    )

    result.eliminate_zeros()

    return result, sigmas, rhos


@numba.jit()
def fast_intersection(rows, cols, values, target, unknown_dist=1.0, far_dist=5.0):
    """Under the assumption of categorical distance for the intersecting
    simplicial set perform a fast intersection.

    Parameters
    ----------
    rows: array
        An array of the row of each non-zero in the sparse matrix
        representation.

    cols: array
        An array of the column of each non-zero in the sparse matrix
        representation.

    values: array
        An array of the value of each non-zero in the sparse matrix
        representation.

    target: array of shape (n_samples)
        The categorical labels to use in the intersection.

    unknown_dist: float (optional, default 1.0)
        The distance an unknown label (-1) is assumed to be from any point.

    far_dist float (optional, default 5.0)
        The distance between unmatched labels.

    Returns
    -------
    None
    """
    for nz in range(rows.shape[0]):
        i = rows[nz]
        j = cols[nz]
        if target[i] == -1 or target[j] == -1:
            values[nz] *= np.exp(-unknown_dist)
        elif target[i] != target[j]:
            values[nz] *= np.exp(-far_dist)

    return


@numba.jit()
def fast_metric_intersection(
    rows, cols, values, discrete_space, metric, metric_kws, scale
):
    """Under the assumption of categorical distance for the intersecting
    simplicial set perform a fast intersection.

    Parameters
    ----------
    rows: array
        An array of the row of each non-zero in the sparse matrix
        representation.

    cols: array
        An array of the column of each non-zero in the sparse matrix
        representation.

    values: array of shape
        An array of the values of each non-zero in the sparse matrix
        representation.

    discrete_space: array of shape (n_samples, n_features)
        The vectors of categorical labels to use in the intersection.

    metric: numba function
        The function used to calculate distance over the target array.

    scale: float
        A scaling to apply to the metric.

    Returns
    -------
    None
    """
    metric_args = tuple(metric_kws.values())

    for nz in range(rows.shape[0]):
        i = rows[nz]
        j = cols[nz]
        dist = metric(discrete_space[i], discrete_space[j], *metric_args)
        values[nz] *= np.exp(-(scale * dist))

    return


@numba.jit()
def reset_local_connectivity(simplicial_set):
    """Reset the local connectivity requirement -- each data sample should
    have complete confidence in at least one 1-simplex in the simplicial set.
    We can enforce this by locally rescaling confidences, and then remerging the
    different local simplicial sets together.

    Parameters
    ----------
    simplicial_set: sparse matrix
        The simplicial set for which to recalculate with respect to local
        connectivity.

    Returns
    -------
    simplicial_set: sparse_matrix
        The recalculated simplicial set, now with the local connectivity
        assumption restored.
    """
    simplicial_set = normalize(simplicial_set, norm="max")
    transpose = simplicial_set.transpose()
    prod_matrix = simplicial_set.multiply(transpose)
    simplicial_set = simplicial_set + transpose - prod_matrix
    simplicial_set.eliminate_zeros()

    return simplicial_set


@numba.jit()
def discrete_metric_simplicial_set_intersection(
    simplicial_set,
    discrete_space,
    unknown_dist=1.0,
    far_dist=5.0,
    metric=None,
    metric_kws={},
    metric_scale=1.0,
):
    """Combine a fuzzy simplicial set with another fuzzy simplicial set
    generated from discrete metric data using discrete distances. The target
    data is assumed to be categorical label data (a vector of labels),
    and this will update the fuzzy simplicial set to respect that label data.

    TODO: optional category cardinality based weighting of distance

    Parameters
    ----------
    simplicial_set: sparse matrix
        The input fuzzy simplicial set.

    discrete_space: array of shape (n_samples)
        The categorical labels to use in the intersection.

    unknown_dist: float (optional, default 1.0)
        The distance an unknown label (-1) is assumed to be from any point.

    far_dist: float (optional, default 5.0)
        The distance between unmatched labels.

    metric: str (optional, default None)
        If not None, then use this metric to determine the
        distance between values.

    metric_scale: float (optional, default 1.0)
        If using a custom metric scale the distance values by
        this value -- this controls the weighting of the
        intersection. Larger values weight more toward target.

    Returns
    -------
    simplicial_set: sparse matrix
        The resulting intersected fuzzy simplicial set.
    """
    simplicial_set = simplicial_set.tocoo()

    if metric is not None:
        # We presume target is now a 2d array, with each row being a
        # vector of target info
        if metric in dist.named_distances:
            metric_func = dist.named_distances[metric]
        else:
            raise ValueError(
                "Discrete intersection metric {}" " is not recognized".format(metric)
            )
        print(metric, metric_func)

        fast_metric_intersection(
            simplicial_set.row,
            simplicial_set.col,
            simplicial_set.data,
            discrete_space,
            metric_func,
            metric_kws,
            metric_scale,
        )
    else:
        fast_intersection(
            simplicial_set.row,
            simplicial_set.col,
            simplicial_set.data,
            discrete_space,
            unknown_dist,
            far_dist,
        )

    simplicial_set.eliminate_zeros()

    return reset_local_connectivity(simplicial_set)


@numba.jit()
def general_simplicial_set_intersection(simplicial_set1, simplicial_set2, weight):

    result = (simplicial_set1 + simplicial_set2).tocoo()
    left = simplicial_set1.tocsr()
    right = simplicial_set2.tocsr()

    sparse.general_sset_intersection(
        left.indptr,
        left.indices,
        left.data,
        right.indptr,
        right.indices,
        right.data,
        result.row,
        result.col,
        result.data,
        weight,
    )

    return result


@numba.jit()
def make_epochs_per_sample(weights, n_epochs):
    """Given a set of weights and number of epochs generate the number of
    epochs per sample for each weight.

    Parameters
    ----------
    weights: array of shape (n_1_simplices)
        The weights ofhow much we wish to sample each 1-simplex.

    n_epochs: int
        The total number of epochs we want to train for.

    Returns
    -------
    An array of number of epochs per sample, one for each 1-simplex.
    """
    result = -1.0 * np.ones(weights.shape[0], dtype=np.float64)
    n_samples = n_epochs * (weights / weights.max())
    result[n_samples > 0] = float(n_epochs) / n_samples[n_samples > 0]
    return result


def simplicial_set_embedding(
    data,
    graph,
    n_components,
    initial_alpha,
    a,
    b,
    gamma,
    negative_sample_rate,
    n_epochs,
    init,
    random_state,
    metric,
    metric_kwds,
    output_metric,
    output_metric_kwds,
    euclidean_output,
    verbose,
):
    """Perform a fuzzy simplicial set embedding, using a specified
    initialisation method and then minimizing the fuzzy set cross entropy
    between the 1-skeletons of the high and low dimensional fuzzy simplicial
    sets.

    Parameters
    ----------
    data: array of shape (n_samples, n_features)
        The source data to be embedded by UMAP.

    graph: sparse matrix
        The 1-skeleton of the high dimensional fuzzy simplicial set as
        represented by a graph for which we require a sparse matrix for the
        (weighted) adjacency matrix.

    n_components: int
        The dimensionality of the euclidean space into which to embed the data.

    initial_alpha: float
        Initial learning rate for the SGD.

    a: float
        Parameter of differentiable approximation of right adjoint functor

    b: float
        Parameter of differentiable approximation of right adjoint functor

    gamma: float
        Weight to apply to negative samples.

    negative_sample_rate: int (optional, default 5)
        The number of negative samples to select per positive sample
        in the optimization process. Increasing this value will result
        in greater repulsive force being applied, greater optimization
        cost, but slightly more accuracy.

    n_epochs: int (optional, default 0)
        The number of training epochs to be used in optimizing the
        low dimensional embedding. Larger values result in more accurate
        embeddings. If 0 is specified a value will be selected based on
        the size of the input dataset (200 for large datasets, 500 for small).

    init: string
        How to initialize the low dimensional embedding. Options are:
            * 'spectral': use a spectral embedding of the fuzzy 1-skeleton
            * 'random': assign initial embedding positions at random.
            * A numpy array of initial embedding positions.

    random_state: numpy RandomState or equivalent
        A state capable being used as a numpy random state.

    metric: string or callable
        The metric used to measure distance in high dimensional space; used if
        multiple connected components need to be layed out.

    metric_kwds: dict
        Key word arguments to be passed to the metric function; used if
        multiple connected components need to be layed out.

    output_metric: function
        Function returning the distance between two points in embedding space and
        the gradient of the distance wrt the first argument.

    output_metric_kwds: dict
        Key word arguments to be passed to the output_metric function.

    euclidean_output: bool
        Whether to use the faster code specialised for euclidean output metrics

    verbose: bool (optional, default False)
        Whether to report information on the current progress of the algorithm.

    Returns
    -------
    embedding: array of shape (n_samples, n_components)
        The optimized of ``graph`` into an ``n_components`` dimensional
        euclidean space.
    """
    graph = graph.tocoo()
    graph.sum_duplicates()
    n_vertices = graph.shape[1]

    if n_epochs <= 0:
        # For smaller datasets we can use more epochs
        if graph.shape[0] <= 10000:
            n_epochs = 500
        else:
            n_epochs = 200

    graph.data[graph.data < (graph.data.max() / float(n_epochs))] = 0.0
    graph.eliminate_zeros()

    if isinstance(init, str) and init == "random":
        embedding = random_state.uniform(
            low=-10.0, high=10.0, size=(graph.shape[0], n_components)
        ).astype(np.float32)
    elif isinstance(init, str) and init == "spectral":
        # We add a little noise to avoid local minima for optimization to come
        initialisation = spectral_layout(
            data,
            graph,
            n_components,
            random_state,
            metric=metric,
            metric_kwds=metric_kwds,
        )
        expansion = 10.0 / np.abs(initialisation).max()
        embedding = (initialisation * expansion).astype(
            np.float32
        ) + random_state.normal(
            scale=0.0001, size=[graph.shape[0], n_components]
        ).astype(
            np.float32
        )
    else:
        init_data = np.array(init)
        if len(init_data.shape) == 2:
            if np.unique(init_data, axis=0).shape[0] < init_data.shape[0]:
                tree = KDTree(init_data)
                dist, ind = tree.query(init_data, k=2)
                nndist = np.mean(dist[:, 1])
                embedding = init_data + random_state.normal(
                    scale=0.001 * nndist, size=init_data.shape
                ).astype(np.float32)
            else:
                embedding = init_data

    epochs_per_sample = make_epochs_per_sample(graph.data, n_epochs)

    head = graph.row
    tail = graph.col
    weight = graph.data

    rng_state = random_state.randint(INT32_MIN, INT32_MAX, 3).astype(np.int64)

    embedding = (embedding - np.min(embedding, 0)) / (
        np.max(embedding, 0) - np.min(embedding, 0)
    )
    if euclidean_output:
        embedding = optimize_layout_euclidean(
            embedding,
            embedding,
            head,
            tail,
            n_epochs,
            n_vertices,
            epochs_per_sample,
            a,
            b,
            rng_state,
            gamma,
            initial_alpha,
            negative_sample_rate,
            verbose=verbose,
        )
    else:
        embedding = optimize_layout_generic(
            embedding,
            embedding,
            head,
            tail,
            n_epochs,
            n_vertices,
            epochs_per_sample,
            a,
            b,
            rng_state,
            gamma,
            initial_alpha,
            negative_sample_rate,
            output_metric,
            tuple(output_metric_kwds.values()),
            verbose=verbose,
        )

    return embedding


@numba.njit()
def init_transform(indices, weights, embedding):
    """Given indices and weights and an original embeddings
    initialize the positions of new points relative to the
    indices and weights (of their neighbors in the source data).

    Parameters
    ----------
    indices: array of shape (n_new_samples, n_neighbors)
        The indices of the neighbors of each new sample

    weights: array of shape (n_new_samples, n_neighbors)
        The membership strengths of associated 1-simplices
        for each of the new samples.

    embedding: array of shape (n_samples, dim)
        The original embedding of the source data.

    Returns
    -------
    new_embedding: array of shape (n_new_samples, dim)
        An initial embedding of the new sample points.
    """
    result = np.zeros((indices.shape[0], embedding.shape[1]), dtype=np.float32)

    for i in range(indices.shape[0]):
        for j in range(indices.shape[1]):
            for d in range(embedding.shape[1]):
                result[i, d] += weights[i, j] * embedding[indices[i, j], d]

    return result


def find_ab_params(spread, min_dist):
    """Fit a, b params for the differentiable curve used in lower
    dimensional fuzzy simplicial complex construction. We want the
    smooth curve (from a pre-defined family with simple gradient) that
    best matches an offset exponential decay.
    """

    def curve(x, a, b):
        return 1.0 / (1.0 + a * x ** (2 * b))

    xv = np.linspace(0, spread * 3, 300)
    yv = np.zeros(xv.shape)
    yv[xv < min_dist] = 1.0
    yv[xv >= min_dist] = np.exp(-(xv[xv >= min_dist] - min_dist) / spread)
    params, covar = curve_fit(curve, xv, yv)
    return params[0], params[1]


class UMAP(BaseEstimator):
    """Uniform Manifold Approximation and Projection

    Finds a low dimensional embedding of the data that approximates
    an underlying manifold.

    Parameters
    ----------
    n_neighbors: float (optional, default 15)
        The size of local neighborhood (in terms of number of neighboring
        sample points) used for manifold approximation. Larger values
        result in more global views of the manifold, while smaller
        values result in more local data being preserved. In general
        values should be in the range 2 to 100.

    n_components: int (optional, default 2)
        The dimension of the space to embed into. This defaults to 2 to
        provide easy visualization, but can reasonably be set to any
        integer value in the range 2 to 100.

    metric: string or function (optional, default 'euclidean')
        The metric to use to compute distances in high dimensional space.
        If a string is passed it must match a valid predefined metric. If
        a general metric is required a function that takes two 1d arrays and
        returns a float can be provided. For performance purposes it is
        required that this be a numba jit'd function. Valid string metrics
        include:
            * euclidean
            * manhattan
            * chebyshev
            * minkowski
            * canberra
            * braycurtis
            * mahalanobis
            * wminkowski
            * seuclidean
            * cosine
            * correlation
            * haversine
            * hamming
            * jaccard
            * dice
            * russelrao
            * kulsinski
            * ll_dirichlet
            * hellinger
            * rogerstanimoto
            * sokalmichener
            * sokalsneath
            * yule
        Metrics that take arguments (such as minkowski, mahalanobis etc.)
        can have arguments passed via the metric_kwds dictionary. At this
        time care must be taken and dictionary elements must be ordered
        appropriately; this will hopefully be fixed in the future.

    n_epochs: int (optional, default None)
        The number of training epochs to be used in optimizing the
        low dimensional embedding. Larger values result in more accurate
        embeddings. If None is specified a value will be selected based on
        the size of the input dataset (200 for large datasets, 500 for small).

    learning_rate: float (optional, default 1.0)
        The initial learning rate for the embedding optimization.

    init: string (optional, default 'spectral')
        How to initialize the low dimensional embedding. Options are:
            * 'spectral': use a spectral embedding of the fuzzy 1-skeleton
            * 'random': assign initial embedding positions at random.
            * A numpy array of initial embedding positions.

    min_dist: float (optional, default 0.1)
        The effective minimum distance between embedded points. Smaller values
        will result in a more clustered/clumped embedding where nearby points
        on the manifold are drawn closer together, while larger values will
        result on a more even dispersal of points. The value should be set
        relative to the ``spread`` value, which determines the scale at which
        embedded points will be spread out.

    spread: float (optional, default 1.0)
        The effective scale of embedded points. In combination with ``min_dist``
        this determines how clustered/clumped the embedded points are.

    set_op_mix_ratio: float (optional, default 1.0)
        Interpolate between (fuzzy) union and intersection as the set operation
        used to combine local fuzzy simplicial sets to obtain a global fuzzy
        simplicial sets. Both fuzzy set operations use the product t-norm.
        The value of this parameter should be between 0.0 and 1.0; a value of
        1.0 will use a pure fuzzy union, while 0.0 will use a pure fuzzy
        intersection.

    local_connectivity: int (optional, default 1)
        The local connectivity required -- i.e. the number of nearest
        neighbors that should be assumed to be connected at a local level.
        The higher this value the more connected the manifold becomes
        locally. In practice this should be not more than the local intrinsic
        dimension of the manifold.

    repulsion_strength: float (optional, default 1.0)
        Weighting applied to negative samples in low dimensional embedding
        optimization. Values higher than one will result in greater weight
        being given to negative samples.

    negative_sample_rate: int (optional, default 5)
        The number of negative samples to select per positive sample
        in the optimization process. Increasing this value will result
        in greater repulsive force being applied, greater optimization
        cost, but slightly more accuracy.

    transform_queue_size: float (optional, default 4.0)
        For transform operations (embedding new points using a trained model_
        this will control how aggressively to search for nearest neighbors.
        Larger values will result in slower performance but more accurate
        nearest neighbor evaluation.

    a: float (optional, default None)
        More specific parameters controlling the embedding. If None these
        values are set automatically as determined by ``min_dist`` and
        ``spread``.
    b: float (optional, default None)
        More specific parameters controlling the embedding. If None these
        values are set automatically as determined by ``min_dist`` and
        ``spread``.

    random_state: int, RandomState instance or None, optional (default: None)
        If int, random_state is the seed used by the random number generator;
        If RandomState instance, random_state is the random number generator;
        If None, the random number generator is the RandomState instance used
        by `np.random`.

    metric_kwds: dict (optional, default None)
        Arguments to pass on to the metric, such as the ``p`` value for
        Minkowski distance. If None then no arguments are passed on.

    angular_rp_forest: bool (optional, default False)
        Whether to use an angular random projection forest to initialise
        the approximate nearest neighbor search. This can be faster, but is
        mostly on useful for metric that use an angular style distance such
        as cosine, correlation etc. In the case of those metrics angular forests
        will be chosen automatically.

    target_n_neighbors: int (optional, default -1)
        The number of nearest neighbors to use to construct the target simplcial
        set. If set to -1 use the ``n_neighbors`` value.

    target_metric: string or callable (optional, default 'categorical')
        The metric used to measure distance for a target array is using supervised
        dimension reduction. By default this is 'categorical' which will measure
        distance in terms of whether categories match or are different. Furthermore,
        if semi-supervised is required target values of -1 will be trated as
        unlabelled under the 'categorical' metric. If the target array takes
        continuous values (e.g. for a regression problem) then metric of 'l1'
        or 'l2' is probably more appropriate.

    target_metric_kwds: dict (optional, default None)
        Keyword argument to pass to the target metric when performing
        supervised dimension reduction. If None then no arguments are passed on.

    target_weight: float (optional, default 0.5)
        weighting factor between data topology and target topology. A value of
        0.0 weights entirely on data, a value of 1.0 weights entirely on target.
        The default of 0.5 balances the weighting equally between data and target.

    transform_seed: int (optional, default 42)
        Random seed used for the stochastic aspects of the transform operation.
        This ensures consistency in transform operations.

    verbose: bool (optional, default False)
        Controls verbosity of logging.
    """

    def __init__(
        self,
        n_neighbors=15,
        n_components=2,
        metric="euclidean",
        metric_kwds=None,
        output_metric="euclidean",
        output_metric_kwds=None,
        n_epochs=None,
        learning_rate=1.0,
        init="spectral",
        min_dist=0.1,
        spread=1.0,
        set_op_mix_ratio=1.0,
        local_connectivity=1.0,
        repulsion_strength=1.0,
        negative_sample_rate=5,
        transform_queue_size=4.0,
        a=None,
        b=None,
        random_state=None,
        angular_rp_forest=False,
        target_n_neighbors=-1,
        target_metric="categorical",
        target_metric_kwds=None,
        target_weight=0.5,
        transform_seed=42,
        force_approximation_algorithm=False,
        verbose=False,
    ):

        self.n_neighbors = n_neighbors
        self.metric = metric
        self.metric_kwds = metric_kwds
        self.output_metric = output_metric
        if output_metric_kwds is not None:
            self._output_metric_kwds = output_metric_kwds
        else:
            self._output_metric_kwds = {}

        self.n_epochs = n_epochs
        self.init = init
        self.n_components = n_components
        self.repulsion_strength = repulsion_strength
        self.learning_rate = learning_rate

        self.spread = spread
        self.min_dist = min_dist
        self.set_op_mix_ratio = set_op_mix_ratio
        self.local_connectivity = local_connectivity
        self.negative_sample_rate = negative_sample_rate
        self.random_state = random_state
        self.angular_rp_forest = angular_rp_forest
        self.transform_queue_size = transform_queue_size
        self.target_n_neighbors = target_n_neighbors
        self.target_metric = target_metric
        self.target_metric_kwds = target_metric_kwds
        self.target_weight = target_weight
        self.transform_seed = transform_seed
        self.force_approximation_algorithm = force_approximation_algorithm
        self.verbose = verbose

        self.a = a
        self.b = b

    def _validate_parameters(self):
        if self.set_op_mix_ratio < 0.0 or self.set_op_mix_ratio > 1.0:
            raise ValueError("set_op_mix_ratio must be between 0.0 and 1.0")
        if self.repulsion_strength < 0.0:
            raise ValueError("repulsion_strength cannot be negative")
        if self.min_dist > self.spread:
            raise ValueError("min_dist must be less than or equal to spread")
        if self.min_dist < 0.0:
            raise ValueError("min_dist must be greater than 0.0")
        if not isinstance(self.init, str) and not isinstance(self.init, np.ndarray):
            raise ValueError("init must be a string or ndarray")
        if isinstance(self.init, str) and self.init not in ("spectral", "random"):
            raise ValueError('string init values must be "spectral" or "random"')
        if (
            isinstance(self.init, np.ndarray)
            and self.init.shape[1] != self.n_components
        ):
            raise ValueError("init ndarray must match n_components value")
        if not isinstance(self.metric, str) and not callable(self.metric):
            raise ValueError("metric must be string or callable")
        if self.negative_sample_rate < 0:
            raise ValueError("negative sample rate must be positive")
        if self._initial_alpha < 0.0:
            raise ValueError("learning_rate must be positive")
        if self.n_neighbors < 2:
            raise ValueError("n_neighbors must be greater than 2")
        if self.target_n_neighbors < 2 and self.target_n_neighbors != -1:
            raise ValueError("target_n_neighbors must be greater than 2")
        if not isinstance(self.n_components, int):
            raise ValueError("n_components must be an int")
        if self.n_components < 1:
            raise ValueError("n_components must be greater than 0")
        if self.n_epochs is not None and (
            self.n_epochs <= 10 or not isinstance(self.n_epochs, int)
        ):
            raise ValueError("n_epochs must be a positive integer " "larger than 10")

        if callable(self.metric):
            self._input_distance_func = self.metric
        elif self.metric in dist.named_distances:
            self._input_distance_func = dist.named_distances[self.metric]
        elif self.metric == "precomputed":
            warn("Using precomputed metric; transform will be unavailable for new data")
        else:
            raise ValueError("metric is neither callable, " + "nor a recognised string")

        if callable(self.output_metric):
            self._output_distance_func = self.output_metric
        elif (
                self.output_metric in dist.named_distances
                and self.output_metric in dist.named_distances_with_gradients
        ):
            self._output_distance_func = dist.named_distances_with_gradients[
                self.output_metric
            ]
        elif self.output_metric == "precomputed":
            raise ValueError("output_metric cannnot be 'precomputed'")
        else:
            if self.output_metric in dist.named_distances:
                raise ValueError(
                    "gradient function is not yet implemented for "
                    + repr(self.output_metric)
                    + "."
                )
            else:
                raise ValueError(
                    "output_metric is neither callable, " + "nor a recognised string"
                )

    def fit(self, X, y=None):
        """Fit X into an embedded space.

        Optionally use y for supervised dimension reduction.

        Parameters
        ----------
        X : array, shape (n_samples, n_features) or (n_samples, n_samples)
            If the metric is 'precomputed' X must be a square distance
            matrix. Otherwise it contains a sample per row. If the method
            is 'exact', X may be a sparse matrix of type 'csr', 'csc'
            or 'coo'.

        y : array, shape (n_samples)
            A target array for supervised dimension reduction. How this is
            handled is determined by parameters UMAP was instantiated with.
            The relevant attributes are ``target_metric`` and
            ``target_metric_kwds``.
        """

        X = check_array(X, dtype=np.float32, accept_sparse="csr")
        self._raw_data = X

        # Handle all the optional arguments, setting default
        if self.a is None or self.b is None:
            self._a, self._b = find_ab_params(self.spread, self.min_dist)
        else:
            self._a = self.a
            self._b = self.b

        if self.metric_kwds is not None:
            self._metric_kwds = self.metric_kwds
        else:
            self._metric_kwds = {}

        if self.target_metric_kwds is not None:
            self._target_metric_kwds = self.target_metric_kwds
        else:
            self._target_metric_kwds = {}

        if isinstance(self.init, np.ndarray):
            init = check_array(self.init, dtype=np.float32, accept_sparse=False)
        else:
            init = self.init

        self._initial_alpha = self.learning_rate

        self._validate_parameters()

        if self.verbose:
            print(str(self))

        # Error check n_neighbors based on data size
        if X.shape[0] <= self.n_neighbors:
            if X.shape[0] == 1:
                self.embedding_ = np.zeros(
                    (1, self.n_components)
                )  # needed to sklearn comparability
                return self

            warn(
                "n_neighbors is larger than the dataset size; truncating to "
                "X.shape[0] - 1"
            )
            self._n_neighbors = X.shape[0] - 1
        else:
            self._n_neighbors = self.n_neighbors

        if scipy.sparse.isspmatrix_csr(X):
            if not X.has_sorted_indices:
                X.sort_indices()
            self._sparse_data = True
        else:
            self._sparse_data = False

        random_state = check_random_state(self.random_state)

        if self.verbose:
            print("Construct fuzzy simplicial set")

        # Handle small cases efficiently by computing all distances
        if X.shape[0] < 4096 and not self.force_approximation_algorithm:
            self._small_data = True

            if self.metric in ("ll_dirichlet", "hellinger"):
                if self._sparse_data:
                    dmat = dist.pairwise_special_metric(X.toarray(), metric=self.metric)
                else:
                    dmat = dist.pairwise_special_metric(X, metric=self.metric)
            else:
                dmat = pairwise_distances(X, metric=self.metric, **self._metric_kwds)

            self.graph_, self._sigmas, self._rhos = fuzzy_simplicial_set(
                dmat,
                self._n_neighbors,
                random_state,
                "precomputed",
                self._metric_kwds,
                None,
                None,
                self.angular_rp_forest,
                self.set_op_mix_ratio,
                self.local_connectivity,
                self.verbose,
            )
        else:
            self._small_data = False
            # Standard case
            (self._knn_indices, self._knn_dists, self._rp_forest) = nearest_neighbors(
                X,
                self._n_neighbors,
                self.metric,
                self._metric_kwds,
                self.angular_rp_forest,
                random_state,
                self.verbose,
            )

            self.graph_, self._sigmas, self._rhos = fuzzy_simplicial_set(
                X,
                self.n_neighbors,
                random_state,
                self.metric,
                self._metric_kwds,
                self._knn_indices,
                self._knn_dists,
                self.angular_rp_forest,
                self.set_op_mix_ratio,
                self.local_connectivity,
                self.verbose,
            )

            self._search_graph = scipy.sparse.lil_matrix(
                (X.shape[0], X.shape[0]), dtype=np.int8
            )
            self._search_graph.rows = self._knn_indices
            self._search_graph.data = (self._knn_dists != 0).astype(np.int8)
            self._search_graph = self._search_graph.maximum(
                self._search_graph.transpose()
            ).tocsr()

            if callable(self.metric):
                self._distance_func = self.metric
            elif self.metric in dist.named_distances:
                # Choose the right metric based on sparsity
                if self._sparse_data:
                    self._distance_func = sparse.sparse_named_distances[self.metric]
                else:
                    self._distance_func = dist.named_distances[self.metric]
            elif self.metric == "precomputed":
                warn(
                    "Using precomputed metric; transform will be unavailable for new data"
                )
            else:
                raise ValueError(
                    "Metric is neither callable, " + "nor a recognised string"
                )

            if self.metric != "precomputed":
                self._dist_args = tuple(self._metric_kwds.values())

                # self._random_init, self._tree_init = make_initialisations(
                #     self._distance_func, self._dist_args
                # )
                # self._search = make_initialized_nnd_search(
                #     self._distance_func, self._dist_args
                # )

        if y is not None:
            if len(X) != len(y):
                raise ValueError(
                    "Length of x = {len_x}, length of y = {len_y}, while it must be equal.".format(
                        len_x=len(X), len_y=len(y)
                    )
                )
            y_ = check_array(y, ensure_2d=False)
            if self.target_metric == "categorical":
                if self.target_weight < 1.0:
                    far_dist = 2.5 * (1.0 / (1.0 - self.target_weight))
                else:
                    far_dist = 1.0e12
                self.graph_ = discrete_metric_simplicial_set_intersection(
                    self.graph_, y_, far_dist=far_dist
                )
            elif self.target_metric in dist.DISCRETE_METRICS:
                if self.target_weight < 1.0:
                    scale = 2.5 * (1.0 / (1.0 - self.target_weight))
                else:
                    scale = 1.0e12
                # self.graph_ = discrete_metric_simplicial_set_intersection(
                #     self.graph_,
                #     y_,
                #     metric=self.target_metric,
                #     metric_kws=self._target_metric_kwds,
                #     metric_scale=scale
                # )

                metric_kws = dist.get_discrete_params(y_, self.target_metric)

                self.graph_ = discrete_metric_simplicial_set_intersection(
                    self.graph_,
                    y_,
                    metric=self.target_metric,
                    metric_kws=metric_kws,
                    metric_scale=scale
                )
            else:
                if self.target_n_neighbors == -1:
                    target_n_neighbors = self._n_neighbors
                else:
                    target_n_neighbors = self.target_n_neighbors

                # Handle the small case as precomputed as before
                if y.shape[0] < 4096:
                    ydmat = pairwise_distances(
                        y_[np.newaxis, :].T,
                        metric=self.target_metric,
                        **self._target_metric_kwds
                    )

                    target_graph, target_sigmas, target_rhos = fuzzy_simplicial_set(
                        ydmat,
                        target_n_neighbors,
                        random_state,
                        "precomputed",
                        self._target_metric_kwds,
                        None,
                        None,
                        False,
                        1.0,
                        1.0,
                        False,
                    )
                else:
                    # Standard case
                    target_graph, target_sigmas, target_rhos = fuzzy_simplicial_set(
                        y_[np.newaxis, :].T,
                        target_n_neighbors,
                        random_state,
                        self.target_metric,
                        self._target_metric_kwds,
                        None,
                        None,
                        False,
                        1.0,
                        1.0,
                        False,
                    )
                # product = self.graph_.multiply(target_graph)
                # # self.graph_ = 0.99 * product + 0.01 * (self.graph_ +
                # #                                        target_graph -
                # #                                        product)
                # self.graph_ = product
                self.graph_ = general_simplicial_set_intersection(
                    self.graph_, target_graph, self.target_weight
                )
                self.graph_ = reset_local_connectivity(self.graph_)

        if self.n_epochs is None:
            n_epochs = 0
        else:
            n_epochs = self.n_epochs

        if self.verbose:
            print(ts(), "Construct embedding")

        self.embedding_ = simplicial_set_embedding(
            self._raw_data,
            self.graph_,
            self.n_components,
            self._initial_alpha,
            self._a,
            self._b,
            self.repulsion_strength,
            self.negative_sample_rate,
            n_epochs,
            init,
            random_state,
            self.metric,
            self._metric_kwds,
            self._output_distance_func,
            self._output_metric_kwds,
            self.output_metric in ("euclidean", "l2"),
            self.verbose,
        )

        if self.verbose:
            print(ts() + " Finished embedding")

        self._input_hash = joblib.hash(self._raw_data)

        return self

    def fit_transform(self, X, y=None):
        """Fit X into an embedded space and return that transformed
        output.

        Parameters
        ----------
        X : array, shape (n_samples, n_features) or (n_samples, n_samples)
            If the metric is 'precomputed' X must be a square distance
            matrix. Otherwise it contains a sample per row.

        y : array, shape (n_samples)
            A target array for supervised dimension reduction. How this is
            handled is determined by parameters UMAP was instantiated with.
            The relevant attributes are ``target_metric`` and
            ``target_metric_kwds``.

        Returns
        -------
        X_new : array, shape (n_samples, n_components)
            Embedding of the training data in low-dimensional space.
        """
        self.fit(X, y)
        return self.embedding_

    def transform(self, X):
        """Transform X into the existing embedded space and return that
        transformed output.

        Parameters
        ----------
        X : array, shape (n_samples, n_features)
            New data to be transformed.

        Returns
        -------
        X_new : array, shape (n_samples, n_components)
            Embedding of the new data in low-dimensional space.
        """
        # If we fit just a single instance then error
        if self.embedding_.shape[0] == 1:
            raise ValueError(
                "Transform unavailable when model was fit with"
                "only a single data sample."
            )
        # If we just have the original input then short circuit things
        X = check_array(X, dtype=np.float32, accept_sparse="csr")
        x_hash = joblib.hash(X)
        if x_hash == self._input_hash:
            return self.embedding_

        if self.metric == "precomputed":
            raise ValueError(
                "Transform  of new data not available for " "precomputed metric."
            )

        X = check_array(X, dtype=np.float32, order="C", accept_sparse='csr')
        random_state = check_random_state(self.transform_seed)
        rng_state = random_state.randint(INT32_MIN, INT32_MAX, 3).astype(np.int64)

        if self._small_data:
            if self.metric in ("ll_dirichlet", "hellinger"):
                dmat = dist.pairwise_special_metric(
                    X, self._raw_data, dmetric=self.metric
                )
            else:
                dmat = pairwise_distances(
                    X, self._raw_data, metric=self.metric, **self._metric_kwds
                )
            indices = np.argpartition(dmat, self._n_neighbors)[:, : self._n_neighbors]
            dmat_shortened = submatrix(dmat, indices, self._n_neighbors)
            indices_sorted = np.argsort(dmat_shortened)
            indices = submatrix(indices, indices_sorted, self._n_neighbors)
            dists = submatrix(dmat_shortened, indices_sorted, self._n_neighbors)
        elif self._sparse_data:
            if not scipy.sparse.issparse(X):
                X = scipy.sparse.csr_matrix(X)

            init = sparse_nn.sparse_initialise_search(
                self._rp_forest,
                self._raw_data.indices,
                self._raw_data.indptr,
                self._raw_data.data,
                X.indices,
                X.indptr,
                X.data,
                int(self._n_neighbors *
                    self.transform_queue_size *
                    (1 + int(self._sparse_data))),
                rng_state,
                self._distance_func,
                self._dist_args
            )
            result = sparse_nn.sparse_initialized_nnd_search(
                self._raw_data.indices,
                self._raw_data.indptr,
                self._raw_data.data,
                self._search_graph.indptr,
                self._search_graph.indices,
                init,
                X.indices,
                X.indptr,
                X.data,
                self._distance_func,
                self._dist_args,
            )

            indices, dists = deheap_sort(result)
            indices = indices[:, : self._n_neighbors]
            dists = dists[:, : self._n_neighbors]
        else:
            init = initialise_search(
                self._rp_forest,
                self._raw_data,
                X,
                int(self._n_neighbors * self.transform_queue_size),
                rng_state,
                self._distance_func,
                self._dist_args,
            )
            result = initialized_nnd_search(
                self._raw_data,
                self._search_graph.indptr,
                self._search_graph.indices,
                init,
                X,
                self._distance_func,
                self._dist_args,
            )

            indices, dists = deheap_sort(result)
            indices = indices[:, : self._n_neighbors]
            dists = dists[:, : self._n_neighbors]

        adjusted_local_connectivity = max(0, self.local_connectivity - 1.0)
        sigmas, rhos = smooth_knn_dist(
            dists, self._n_neighbors, local_connectivity=adjusted_local_connectivity
        )

        rows, cols, vals = compute_membership_strengths(indices, dists, sigmas, rhos)

        graph = scipy.sparse.coo_matrix(
            (vals, (rows, cols)), shape=(X.shape[0], self._raw_data.shape[0])
        )

        # This was a very specially constructed graph with constant degree.
        # That lets us do fancy unpacking by reshaping the csr matrix indices
        # and data. Doing so relies on the constant degree assumption!
        csr_graph = normalize(graph.tocsr(), norm="l1")
        inds = csr_graph.indices.reshape(X.shape[0], self._n_neighbors)
        weights = csr_graph.data.reshape(X.shape[0], self._n_neighbors)
        embedding = init_transform(inds, weights, self.embedding_)

        if self.n_epochs is None:
            # For smaller datasets we can use more epochs
            if graph.shape[0] <= 10000:
                n_epochs = 100
            else:
                n_epochs = 30
        else:
            n_epochs = int(self.n_epochs // 3.0)

        graph.data[graph.data < (graph.data.max() / float(n_epochs))] = 0.0
        graph.eliminate_zeros()

        epochs_per_sample = make_epochs_per_sample(graph.data, n_epochs)

        head = graph.row
        tail = graph.col
        weight = graph.data

        # optimize_layout = make_optimize_layout(
        #     self._output_distance_func,
        #     tuple(self._output_metric_kwds.values()),
        # )

        if self.output_metric == "euclidean":
            embedding = optimize_layout_euclidean(
                embedding,
                self.embedding_,
                head,
                tail,
                n_epochs,
                graph.shape[1],
                epochs_per_sample,
                self._a,
                self._b,
                rng_state,
                self.repulsion_strength,
                self._initial_alpha / 4.0,
                self.negative_sample_rate,
                verbose=self.verbose,
            )
        else:
            embedding = optimize_layout_generic(
                embedding,
                self.embedding_,
                head,
                tail,
                n_epochs,
                graph.shape[1],
                epochs_per_sample,
                self._a,
                self._b,
                rng_state,
                self.repulsion_strength,
                self._initial_alpha / 4.0,
                self.negative_sample_rate,
                self._output_distance_func,
                tuple(self._output_metric_kwds.values()),
                verbose=self.verbose,
            )

        return embedding

    def inverse_transform(self, X):
        """Transform X in the existing embedded space back into the input
        data space and return that transformed output.

        Parameters
        ----------
        X : array, shape (n_samples, n_components)
            New points to be inverse transformed.

        Returns
        -------
        X_new : array, shape (n_samples, n_features)
            Generated data points new data in data space.
        """

        if self._sparse_data:
            raise ValueError("Inverse transform not available for sparse input.")
        elif self.metric == "precomputed":
            raise ValueError(
                "Inverse transform  of new data not available for "
                "precomputed metric."
            )

        X = check_array(X, dtype=np.float32, order="C")
        random_state = check_random_state(self.transform_seed)
        rng_state = random_state.randint(INT32_MIN, INT32_MAX, 3).astype(np.int64)

        # build Delaunay complex (Does this not assume a roughly euclidean output metric)?
        deltri = scipy.spatial.Delaunay(
            self.embedding_, incremental=True, qhull_options="QJ"
        )
        neighbors = deltri.simplices[deltri.find_simplex(X)]
        adjmat = scipy.sparse.lil_matrix(
            (self.embedding_.shape[0], self.embedding_.shape[0]), dtype=int
        )
        for i in np.arange(0, deltri.simplices.shape[0]):
            for j in deltri.simplices[i]:
                if j < self.embedding_.shape[0]:
                    idx = deltri.simplices[i][
                        deltri.simplices[i] < self.embedding_.shape[0]
                    ]
                    adjmat[j, idx] = 1
                    adjmat[idx, j] = 1

        adjmat = scipy.sparse.csr_matrix(adjmat)

        min_vertices = self._raw_data.shape[-1]

        neighborhood = [
            breadth_first_search(adjmat, v[0], min_vertices=min_vertices)
            for v in neighbors
        ]
        dist_func = dist.named_distances[self.output_metric]
        dist_args = tuple(self._output_metric_kwds.values())
        distances = [
            np.array(
                [dist_func(X[i], self.embedding_[nb], *dist_args) for nb in neighborhood[i]]
            )
            for i in range(X.shape[0])
        ]
        idx = np.array([np.argsort(e)[:min_vertices] for e in distances])

        dists_output_space = np.array(
            [distances[i][idx[i]] for i in range(len(distances))]
        )
        indices = np.array([neighborhood[i][idx[i]] for i in range(len(neighborhood))])

        rows, cols, distances = np.array(
            [
                [i, indices[i, j], dists_output_space[i, j]]
                for i in range(indices.shape[0])
                for j in range(min_vertices)
            ]
        ).T

        # calculate membership strength of each edge
        weights = 1 / (1 + self._a * distances ** (2 * self._b))

        # compute 1-skeleton
        # convert 1-skeleton into coo_matrix adjacency matrix
        graph = scipy.sparse.coo_matrix(
            (weights, (rows, cols)), shape=(X.shape[0], self._raw_data.shape[0])
        )

        # That lets us do fancy unpacking by reshaping the csr matrix indices
        # and data. Doing so relies on the constant degree assumption!
        # csr_graph = graph.tocsr()
        csr_graph = normalize(graph.tocsr(), norm="l1")
        inds = csr_graph.indices.reshape(X.shape[0], min_vertices)
        weights = csr_graph.data.reshape(X.shape[0], min_vertices)
        inv_transformed_points = init_transform(inds, weights, self._raw_data)

        if self.n_epochs is None:
            # For smaller datasets we can use more epochs
            if graph.shape[0] <= 10000:
                n_epochs = 100
            else:
                n_epochs = 30
        else:
            n_epochs = int(self.n_epochs // 3.0)

        # graph.data[graph.data < (graph.data.max() / float(n_epochs))] = 0.0
        # graph.eliminate_zeros()

        epochs_per_sample = make_epochs_per_sample(graph.data, n_epochs)

        head = graph.row
        tail = graph.col
        weight = graph.data

        if callable(self.metric):
            _input_distance_func = self.metric
        elif (
            self.metric in dist.named_distances
            and self.metric in dist.named_distances_with_gradients
        ):
            _input_distance_func = dist.named_distances_with_gradients[self.metric]
        elif self.metric == "precomputed":
            raise ValueError("metric cannnot be 'precomputed'")
        else:
            if self.output_metric in dist.named_distances:
                raise ValueError(
                    "gradient function is not yet implemented for "
                    + repr(self.output_metric)
                    + "."
                )
            else:
                raise ValueError(
                    "output_metric is neither callable, " + "nor a recognised string"
                )

        inv_transformed_points = optimize_layout_inverse(
            inv_transformed_points,
            self._raw_data,
            head,
            tail,
            weight,
            self._sigmas,
            self._rhos,
            n_epochs,
            graph.shape[1],
            epochs_per_sample,
            self._a,
            self._b,
            rng_state,
            self.repulsion_strength,
            self._initial_alpha / 4.0,
            self.negative_sample_rate,
            _input_distance_func,
            tuple(self._metric_kwds.values()),
            verbose=self.verbose,
        )

        return inv_transformed_points


class DataFrameUMAP(BaseEstimator):
    def __init__(
        self,
        metrics,
        n_neighbors=15,
        n_components=2,
        output_metric="euclidean",
        output_metric_kwds=None,
        n_epochs=None,
        learning_rate=1.0,
        init="spectral",
        min_dist=0.1,
        spread=1.0,
        set_op_mix_ratio=1.0,
        local_connectivity=1.0,
        repulsion_strength=1.0,
        negative_sample_rate=5,
        transform_queue_size=4.0,
        a=None,
        b=None,
        random_state=None,
        angular_rp_forest=False,
        target_n_neighbors=-1,
        target_metric="categorical",
        target_metric_kwds=None,
        target_weight=0.5,
        transform_seed=42,
        verbose=False,
    ):
        self.metrics = metrics
        self.n_neighbors = n_neighbors
        self.output_metric = output_metric
        if output_metric_kwds is not None:
            self._output_metric_kwds = output_metric_kwds
        else:
            self._output_metric_kwds = {}

        if callable(self.output_metric):
            self._output_distance_func = self.output_metric
        elif (
            self.output_metric in dist.named_distances
            and self.output_metric in dist.named_distances_with_gradients
        ):
            self._output_distance_func = dist.named_distances_with_gradients[
                self.output_metric
            ]
        elif self.output_metric == "precomputed":
            raise ValueError("output_metric cannnot be 'precomputed'")
        else:
            if self.output_metric in dist.named_distances:
                raise ValueError(
                    "gradient function is not yet implemented for "
                    + repr(self.output_metric)
                    + "."
                )
            else:
                raise ValueError(
                    "output_metric is neither callable, " + "nor a recognised string"
                )

        self.n_epochs = n_epochs
        self.init = init
        self.n_components = n_components
        self.repulsion_strength = repulsion_strength
        self.learning_rate = learning_rate

        self.spread = spread
        self.min_dist = min_dist
        self.set_op_mix_ratio = set_op_mix_ratio
        self.local_connectivity = local_connectivity
        self.negative_sample_rate = negative_sample_rate
        self.random_state = random_state
        self.angular_rp_forest = angular_rp_forest
        self.transform_queue_size = transform_queue_size
        self.target_n_neighbors = target_n_neighbors
        self.target_metric = target_metric
        self.target_metric_kwds = target_metric_kwds
        self.target_weight = target_weight
        self.transform_seed = transform_seed
        self.verbose = verbose

        self.a = a
        self.b = b

    def _validate_parameters(self):
        if self.set_op_mix_ratio < 0.0 or self.set_op_mix_ratio > 1.0:
            raise ValueError("set_op_mix_ratio must be between 0.0 and 1.0")
        if self.repulsion_strength < 0.0:
            raise ValueError("repulsion_strength cannot be negative")
        if self.min_dist > self.spread:
            raise ValueError("min_dist must be less than or equal to spread")
        if self.min_dist < 0.0:
            raise ValueError("min_dist must be greater than 0.0")
        if not isinstance(self.init, str) and not isinstance(self.init, np.ndarray):
            raise ValueError("init must be a string or ndarray")
        if isinstance(self.init, str) and self.init not in ("spectral", "random"):
            raise ValueError('string init values must be "spectral" or "random"')
        if (
                isinstance(self.init, np.ndarray)
                and self.init.shape[1] != self.n_components
        ):
            raise ValueError("init ndarray must match n_components value")
        if self.negative_sample_rate < 0:
            raise ValueError("negative sample rate must be positive")
        if self.learning_rate < 0.0:
            raise ValueError("learning_rate must be positive")
        if self.n_neighbors < 2:
            raise ValueError("n_neighbors must be greater than 2")
        if self.target_n_neighbors < 2 and self.target_n_neighbors != -1:
            raise ValueError("target_n_neighbors must be greater than 2")
        if not isinstance(self.n_components, int):
            raise ValueError("n_components must be an int")
        if self.n_components < 1:
            raise ValueError("n_components must be greater than 0")
        if self.n_epochs is not None and (
                self.n_epochs <= 10 or not isinstance(self.n_epochs, int)
        ):
            raise ValueError("n_epochs must be a positive integer " "larger than 10")

        if callable(self.output_metric):
            self._output_distance_func = self.output_metric
        elif (
                self.output_metric in dist.named_distances
                and self.output_metric in dist.named_distances_with_gradients
        ):
            self._output_distance_func = dist.named_distances_with_gradients[
                self.output_metric
            ]
        elif self.output_metric == "precomputed":
            raise ValueError("output_metric cannnot be 'precomputed'")
        else:
            if self.output_metric in dist.named_distances:
                raise ValueError(
                    "gradient function is not yet implemented for "
                    + repr(self.output_metric)
                    + "."
                )
            else:
                raise ValueError(
                    "output_metric is neither callable, " + "nor a recognised string"
                )

        # validate metrics argument
        assert isinstance(self.metrics, list) or self.metrics == "infer"
        if self.metrics != "infer":
            for item in self.metrics:
                assert isinstance(item, tuple) and len(item) == 3
                assert isinstance(item[0], str)
                assert item[1] in dist.named_distances
                assert isinstance(item[2], list) and len(item[2]) >= 1

                for col in item[2]:
                    assert isinstance(col, str) or isinstance(col, int)

    def fit(self, X, y=None):

        self._validate_parameters()

        # X should be a pandas dataframe, or np.array; check
        # how column transformer handles this.
        self._raw_data = X

        # Handle all the optional arguments, setting default
        if self.a is None or self.b is None:
            self._a, self._b = find_ab_params(self.spread, self.min_dist)
        else:
            self._a = self.a
            self._b = self.b

        if self.target_metric_kwds is not None:
            self._target_metric_kwds = self.target_metric_kwds
        else:
            self._target_metric_kwds = {}

        if isinstance(self.init, np.ndarray):
            init = check_array(self.init, dtype=np.float32, accept_sparse=False)
        else:
            init = self.init

        self._initial_alpha = self.learning_rate

        # Error check n_neighbors based on data size
        if X.shape[0] <= self.n_neighbors:
            if X.shape[0] == 1:
                self.embedding_ = np.zeros(
                    (1, self.n_components)
                )  # needed to sklearn comparability
                return self

            warn(
                "n_neighbors is larger than the dataset size; truncating to "
                "X.shape[0] - 1"
            )
            self._n_neighbors = X.shape[0] - 1
        else:
            self._n_neighbors = self.n_neighbors

        if self.metrics == "infer":
            raise NotImplementedError("Metric inference not implemented yet")

        random_state = check_random_state(self.random_state)

        self.metric_graphs_ = {}
        self._sigmas = {}
        self._rhos = {}
        self._knn_indices = {}
        self._knn_dists = {}
        self._rp_forest = {}
        self.graph_ = None

        def is_discrete_metric(metric_data):
            return metric_data[1] in dist.DISCRETE_METRICS

        for metric_data in sorted(self.metrics, key=is_discrete_metric):
            name, metric, columns = metric_data
            print(name, metric, columns)

            if metric in dist.DISCRETE_METRICS:
                self.metric_graphs_[name] = None
                for col in columns:

                    discrete_space = X[col].values
                    metric_kws = dist.get_discrete_params(discrete_space, metric)

                    self.graph_ = discrete_metric_simplicial_set_intersection(
                        self.graph_,
                        discrete_space,
                        metric=metric,
                        metric_kws=metric_kws,
                    )
            else:
                # Sparse not supported yet
                sub_data = check_array(
                    X[columns], dtype=np.float32, accept_sparse=False
                )

                if X.shape[0] < 4096:
                    # small case
                    self._small_data = True
                    # TODO: metric keywords not supported yet!
                    if metric in ("ll_dirichlet", "hellinger"):
                        dmat = dist.pairwise_special_metric(sub_data, metric=metric)
                    else:
                        dmat = pairwise_distances(sub_data, metric=metric)

                    (
                        self.metric_graphs_[name],
                        self._sigmas[name],
                        self._rhos[name],
                    ) = fuzzy_simplicial_set(
                        dmat,
                        self._n_neighbors,
                        random_state,
                        "precomputed",
                        {},
                        None,
                        None,
                        self.angular_rp_forest,
                        self.set_op_mix_ratio,
                        self.local_connectivity,
                        self.verbose,
                    )
                else:
                    self._small_data = False
                    # Standard case
                    # TODO: metric keywords not supported yet!
                    (
                        self._knn_indices[name],
                        self._knn_dists[name],
                        self._rp_forest[name],
                    ) = nearest_neighbors(
                        sub_data,
                        self._n_neighbors,
                        metric,
                        {},
                        self.angular_rp_forest,
                        random_state,
                        self.verbose,
                    )

                    (
                        self.metric_graphs_[name],
                        self._sigmas[name],
                        self._rhos[name],
                    ) = fuzzy_simplicial_set(
                        sub_data,
                        self.n_neighbors,
                        random_state,
                        metric,
                        {},
                        self._knn_indices[name],
                        self._knn_dists[name],
                        self.angular_rp_forest,
                        self.set_op_mix_ratio,
                        self.local_connectivity,
                        self.verbose,
                    )
                    # TODO: set up transform data

                if self.graph_ is None:
                    self.graph_ = self.metric_graphs_[name]
                else:
                    self.graph_ = general_simplicial_set_intersection(
                        self.graph_, self.metric_graphs_[name], 0.5
                    )

            print(self.graph_.data)
            self.graph_ = reset_local_connectivity(self.graph_)

        if self.n_epochs is None:
            n_epochs = 0
        else:
            n_epochs = self.n_epochs

        if self.verbose:
            print("Construct embedding")

        # TODO: Handle connected component issues properly
        # For now we just use manhattan and hope.
        self.embedding_ = simplicial_set_embedding(
            self._raw_data,
            self.graph_,
            self.n_components,
            self._initial_alpha,
            self._a,
            self._b,
            self.repulsion_strength,
            self.negative_sample_rate,
            n_epochs,
            init,
            random_state,
            "manhattan",
            {},
            self._output_distance_func,
            self._output_metric_kwds,
            self.output_metric in ("euclidean", "l2"),
            self.verbose,
        )

        self._input_hash = joblib.hash(self._raw_data)

        return self<|MERGE_RESOLUTION|>--- conflicted
+++ resolved
@@ -7,19 +7,12 @@
 from warnings import warn
 import time
 
-import numba
-import numpy as np
-import scipy.sparse
-import scipy.sparse.csgraph
 from scipy.optimize import curve_fit
 from sklearn.base import BaseEstimator
-from sklearn.externals import joblib
+from sklearn.utils import check_random_state, check_array
 from sklearn.metrics import pairwise_distances
+from sklearn.preprocessing import normalize
 from sklearn.neighbors import KDTree
-<<<<<<< HEAD
-from sklearn.preprocessing import normalize
-from sklearn.utils import check_random_state, check_array
-=======
 
 try:
     import joblib
@@ -31,17 +24,14 @@
 import scipy.sparse
 import scipy.sparse.csgraph
 import numba
->>>>>>> 70415020
 
 import umap.distances as dist
+
 import umap.sparse as sparse
 import umap.sparse_nndescent as sparse_nn
 
-<<<<<<< HEAD
-=======
 from umap.utils import tau_rand_int, deheap_sort, submatrix, ts
 from umap.rp_tree import rptree_leaf_array, make_forest
->>>>>>> 70415020
 from umap.nndescent import (
     # make_nn_descent,
     # make_initialisations,
@@ -68,8 +58,6 @@
 MIN_K_DIST_SCALE = 1e-3
 NPY_INFINITY = np.inf
 
-
-<<<<<<< HEAD
 def breadth_first_search(adjmat, start, min_vertices):
     explored = []
     queue = [start]
@@ -95,11 +83,7 @@
 
     return np.array(explored)
 
-
-@numba.njit(parallel=True, fastmath=True)
-=======
 @numba.njit(fastmath=True) # benchmarking `parallel=True` shows it to *decrease* performance
->>>>>>> 70415020
 def smooth_knn_dist(distances, k, n_iter=64, local_connectivity=1.0, bandwidth=1.0):
     """Compute a continuous version of the distance to the kth nearest
     neighbor. That is, this is similar to knn-distance but allows continuous
@@ -300,14 +284,10 @@
 
             rp_forest = make_forest(X, n_neighbors, n_trees, rng_state, angular)
             leaf_array = rptree_leaf_array(rp_forest)
-<<<<<<< HEAD
-            knn_indices, knn_dists = sparse_nn.sparse_nn_descent(
-=======
 
             if verbose:
                 print(ts(), "NN descent for", str(n_iters), "iterations")
-            knn_indices, knn_dists = metric_nn_descent(
->>>>>>> 70415020
+            knn_indices, knn_dists = sparse_nn.sparse_nn_descent(
                 X.indices,
                 X.indptr,
                 X.data,
@@ -334,13 +314,9 @@
                 print(ts(), "Building RP forest with", str(n_trees), "trees")
             rp_forest = make_forest(X, n_neighbors, n_trees, rng_state, angular)
             leaf_array = rptree_leaf_array(rp_forest)
-<<<<<<< HEAD
-            knn_indices, knn_dists = nn_descent(
-=======
             if verbose:
                 print(ts(), "NN descent for", str(n_iters), "iterations")
-            knn_indices, knn_dists = metric_nn_descent(
->>>>>>> 70415020
+            knn_indices, knn_dists = nn_descent(
                 X,
                 n_neighbors,
                 rng_state,
