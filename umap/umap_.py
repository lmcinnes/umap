--- conflicted
+++ resolved
@@ -356,18 +356,10 @@
             n_iters = max(5, int(round(np.log2(X.shape[0]))))
             effective_n_neighbors = int(1.5 * n_neighbors)
             effective_max_candidates = max(20, min(60, effective_n_neighbors))
-<<<<<<< HEAD
-            if verbose:
-                print(
-                    ts(),
-                    f"Using {n_trees} trees, {n_iters} iterations, {n_neighbors} neighbors, and {effective_max_candidates} max candidates.",
-                )
-=======
             print(
                 ts(),
                 f"Using {n_trees} trees, {n_iters} iterations, {effective_n_neighbors} neighbors, and {effective_max_candidates} max candidates.",
             )
->>>>>>> dc88e72d
             knn_search_index = NNDescent(
                 X,
                 n_neighbors=n_neighbors,
