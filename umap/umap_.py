# Author: Leland McInnes <leland.mcinnes@gmail.com>
#
# License: BSD 3 clause
from __future__ import print_function

import locale
from warnings import warn
import time

from scipy.optimize import curve_fit
from sklearn.base import BaseEstimator
from sklearn.utils import check_random_state, check_array
from sklearn.metrics import pairwise_distances
from sklearn.preprocessing import normalize
from sklearn.neighbors import KDTree

try:
    import joblib
except ImportError:
    # sklearn.externals.joblib is deprecated in 0.21, will be removed in 0.23
    from sklearn.externals import joblib

import numpy as np
import scipy.sparse
import scipy.sparse.csgraph
import numba

import umap.distances as dist

import umap.sparse as sparse
import umap.sparse_nndescent as sparse_nn

from umap.utils import tau_rand_int, deheap_sort, submatrix, ts
from umap.rp_tree import rptree_leaf_array, make_forest
from umap.nndescent import (
    # make_nn_descent,
    # make_initialisations,
    # make_initialized_nnd_search,
    nn_descent,
    initialized_nnd_search,
    initialise_search,
)
from umap.rp_tree import rptree_leaf_array, make_forest
from umap.spectral import spectral_layout
from umap.utils import deheap_sort, submatrix
from umap.layouts import (
    optimize_layout_euclidean,
    optimize_layout_generic,
    optimize_layout_inverse,
)

locale.setlocale(locale.LC_NUMERIC, "C")

INT32_MIN = np.iinfo(np.int32).min + 1
INT32_MAX = np.iinfo(np.int32).max - 1

SMOOTH_K_TOLERANCE = 1e-5
MIN_K_DIST_SCALE = 1e-3
NPY_INFINITY = np.inf

def breadth_first_search(adjmat, start, min_vertices):
    explored = []
    queue = [start]
    levels = {}
    levels[start] = 0
    max_level = np.inf
    visited = [start]

    while queue:
        node = queue.pop(0)
        explored.append(node)
        if max_level == np.inf and len(explored) > min_vertices:
            max_level = max(levels.values())

        if levels[node] + 1 < max_level:
            neighbors = adjmat[node].indices
            for neighbour in neighbors:
                if neighbour not in visited:
                    queue.append(neighbour)
                    visited.append(neighbour)

                    levels[neighbour] = levels[node] + 1

    return np.array(explored)

@numba.njit(fastmath=True) # benchmarking `parallel=True` shows it to *decrease* performance
def smooth_knn_dist(distances, k, n_iter=64, local_connectivity=1.0, bandwidth=1.0):
    """Compute a continuous version of the distance to the kth nearest
    neighbor. That is, this is similar to knn-distance but allows continuous
    k values rather than requiring an integral k. In esscence we are simply
    computing the distance such that the cardinality of fuzzy set we generate
    is k.

    Parameters
    ----------
    distances: array of shape (n_samples, n_neighbors)
        Distances to nearest neighbors for each samples. Each row should be a
        sorted list of distances to a given samples nearest neighbors.

    k: float
        The number of nearest neighbors to approximate for.

    n_iter: int (optional, default 64)
        We need to binary search for the correct distance value. This is the
        max number of iterations to use in such a search.

    local_connectivity: int (optional, default 1)
        The local connectivity required -- i.e. the number of nearest
        neighbors that should be assumed to be connected at a local level.
        The higher this value the more connected the manifold becomes
        locally. In practice this should be not more than the local intrinsic
        dimension of the manifold.

    bandwidth: float (optional, default 1)
        The target bandwidth of the kernel, larger values will produce
        larger return values.

    Returns
    -------
    knn_dist: array of shape (n_samples,)
        The distance to kth nearest neighbor, as suitably approximated.

    nn_dist: array of shape (n_samples,)
        The distance to the 1st nearest neighbor for each point.
    """
    target = np.log2(k) * bandwidth
    rho = np.zeros(distances.shape[0])
    result = np.zeros(distances.shape[0])

    mean_distances = np.mean(distances)

    for i in range(distances.shape[0]):
        lo = 0.0
        hi = NPY_INFINITY
        mid = 1.0

        # TODO: This is very inefficient, but will do for now. FIXME
        ith_distances = distances[i]
        non_zero_dists = ith_distances[ith_distances > 0.0]
        if non_zero_dists.shape[0] >= local_connectivity:
            index = int(np.floor(local_connectivity))
            interpolation = local_connectivity - index
            if index > 0:
                rho[i] = non_zero_dists[index - 1]
                if interpolation > SMOOTH_K_TOLERANCE:
                    rho[i] += interpolation * (
                        non_zero_dists[index] - non_zero_dists[index - 1]
                    )
            else:
                rho[i] = interpolation * non_zero_dists[0]
        elif non_zero_dists.shape[0] > 0:
            rho[i] = np.max(non_zero_dists)

        for n in range(n_iter):

            psum = 0.0
            for j in range(1, distances.shape[1]):
                d = distances[i, j] - rho[i]
                if d > 0:
                    psum += np.exp(-(d / mid))
                else:
                    psum += 1.0

            if np.fabs(psum - target) < SMOOTH_K_TOLERANCE:
                break

            if psum > target:
                hi = mid
                mid = (lo + hi) / 2.0
            else:
                lo = mid
                if hi == NPY_INFINITY:
                    mid *= 2
                else:
                    mid = (lo + hi) / 2.0

        result[i] = mid

        # TODO: This is very inefficient, but will do for now. FIXME
        if rho[i] > 0.0:
            mean_ith_distances = np.mean(ith_distances)
            if result[i] < MIN_K_DIST_SCALE * mean_ith_distances:
                result[i] = MIN_K_DIST_SCALE * mean_ith_distances
        else:
            if result[i] < MIN_K_DIST_SCALE * mean_distances:
                result[i] = MIN_K_DIST_SCALE * mean_distances

    return result, rho


def nearest_neighbors(
    X, n_neighbors, metric, metric_kwds, angular, random_state, verbose=False
):
    """Compute the ``n_neighbors`` nearest points for each data point in ``X``
    under ``metric``. This may be exact, but more likely is approximated via
    nearest neighbor descent.

    Parameters
    ----------
    X: array of shape (n_samples, n_features)
        The input data to compute the k-neighbor graph of.

    n_neighbors: int
        The number of nearest neighbors to compute for each sample in ``X``.

    metric: string or callable
        The metric to use for the computation.

    metric_kwds: dict
        Any arguments to pass to the metric computation function.

    angular: bool
        Whether to use angular rp trees in NN approximation.

    random_state: np.random state
        The random state to use for approximate NN computations.

    verbose: bool
        Whether to print status data during the computation.

    Returns
    -------
    knn_indices: array of shape (n_samples, n_neighbors)
        The indices on the ``n_neighbors`` closest points in the dataset.

    knn_dists: array of shape (n_samples, n_neighbors)
        The distances to the ``n_neighbors`` closest points in the dataset.

    rp_forest: list of trees
        The random projection forest used for searching (if used, None otherwise)
    """
    if verbose:
        print(ts(), "Finding Nearest Neighbors")

    if metric == "precomputed":
        # Note that this does not support sparse distance matrices yet ...
        # Compute indices of n nearest neighbors
        knn_indices = np.argsort(X)[:, :n_neighbors]
        # Compute the nearest neighbor distances
        #   (equivalent to np.sort(X)[:,:n_neighbors])
        knn_dists = X[np.arange(X.shape[0])[:, None], knn_indices].copy()

        rp_forest = []
    else:
<<<<<<< HEAD
        try:
            # Use pynndescent, if installed (python 3 only)
            from pynndescent import NNDescent

            n_trees = 5 + int(round((X.shape[0]) ** 0.5 / 20.0))
            n_iters = max(5, int(round(np.log2(X.shape[0]))))
            nn_descent = NNDescent(
                X,
                n_neighbors=n_neighbors,
                metric=metric,
                metric_kwds=metric_kwds,
                random_state=random_state,
                n_trees=n_trees,
=======
        if callable(metric):
            distance_func = metric
        elif metric in dist.named_distances:
            distance_func = dist.named_distances[metric]
        else:
            raise ValueError("Metric is neither callable, " + "nor a recognised string")

        if metric in (
            "cosine",
            "correlation",
            "dice",
            "jaccard",
            "ll_dirichlet",
            "hellinger",
        ):
            angular = True

        rng_state = random_state.randint(INT32_MIN, INT32_MAX, 3).astype(np.int64)

        if scipy.sparse.isspmatrix_csr(X):
            if metric in sparse.sparse_named_distances:
                distance_func = sparse.sparse_named_distances[metric]
                if metric in sparse.sparse_need_n_features:
                    metric_kwds["n_features"] = X.shape[1]
            elif callable(metric):
                distance_func = metric
            else:
                raise ValueError(
                    "Metric {} not supported for sparse " + "data".format(metric)
                )
            # metric_nn_descent = sparse.make_sparse_nn_descent(
            #     distance_func, tuple(metric_kwds.values())
            # )

            # TODO: Hacked values for now
            n_trees = 5 + int(round((X.shape[0]) ** 0.5 / 20.0))
            n_iters = max(5, int(round(np.log2(X.shape[0]))))
            if verbose:
                print(ts(), "Building RP forest with",  str(n_trees), "trees")

            rp_forest = make_forest(X, n_neighbors, n_trees, rng_state, angular)
            leaf_array = rptree_leaf_array(rp_forest)

            if verbose:
                print(ts(), "NN descent for", str(n_iters), "iterations")
            knn_indices, knn_dists = sparse_nn.sparse_nn_descent(
                X.indices,
                X.indptr,
                X.data,
                X.shape[0],
                n_neighbors,
                rng_state,
                distance_func,
                tuple(metric_kwds.values()),
                max_candidates=60,
                rp_tree_init=True,
                leaf_array=leaf_array,
                n_iters=n_iters,
                verbose=verbose,
            )
        else:
            # metric_nn_descent = make_nn_descent(
            #     distance_func, tuple(metric_kwds.values())
            # )
            # TODO: Hacked values for now
            n_trees = 5 + int(round((X.shape[0]) ** 0.5 / 20.0))
            n_iters = max(5, int(round(np.log2(X.shape[0]))))

            if verbose:
                print(ts(), "Building RP forest with", str(n_trees), "trees")
            rp_forest = make_forest(X, n_neighbors, n_trees, rng_state, angular)
            leaf_array = rptree_leaf_array(rp_forest)
            if verbose:
                print(ts(), "NN descent for", str(n_iters), "iterations")
            knn_indices, knn_dists = nn_descent(
                X,
                n_neighbors,
                rng_state,
                distance_func,
                tuple(metric_kwds.values()),
                max_candidates=60,
                rp_tree_init=True,
                leaf_array=leaf_array,
>>>>>>> c18f5ff0
                n_iters=n_iters,
                max_candidates=60,
                verbose=verbose,
            )
            knn_indices, knn_dists = nn_descent._neighbor_graph
            rp_forest = nn_descent._rp_forest
        except ImportError:
            # Otherwise fall back to nn descent in umap
            if callable(metric):
                distance_func = metric
            elif metric in dist.named_distances:
                distance_func = dist.named_distances[metric]
            else:
                raise ValueError("Metric is neither callable, " + "nor a recognised string")

            if metric in ("cosine", "correlation", "dice", "jaccard"):
                angular = True

            rng_state = random_state.randint(INT32_MIN, INT32_MAX, 3).astype(np.int64)

            if scipy.sparse.isspmatrix_csr(X):
                if metric in sparse.sparse_named_distances:
                    distance_func = sparse.sparse_named_distances[metric]
                    if metric in sparse.sparse_need_n_features:
                        metric_kwds["n_features"] = X.shape[1]
                else:
                    raise ValueError(
                        "Metric {} not supported for sparse " + "data".format(metric)
                    )
                metric_nn_descent = sparse.make_sparse_nn_descent(
                    distance_func, tuple(metric_kwds.values())
                )

                # TODO: Hacked values for now
                n_trees = 5 + int(round((X.shape[0]) ** 0.5 / 20.0))
                n_iters = max(5, int(round(np.log2(X.shape[0]))))
                if verbose:
                    print(ts(), "Building RP forest with",  str(n_trees), "trees")

                rp_forest = make_forest(X, n_neighbors, n_trees, rng_state, angular)
                leaf_array = rptree_leaf_array(rp_forest)

                if verbose:
                    print(ts(), "NN descent for", str(n_iters), "iterations")
                knn_indices, knn_dists = metric_nn_descent(
                    X.indices,
                    X.indptr,
                    X.data,
                    X.shape[0],
                    n_neighbors,
                    rng_state,
                    max_candidates=60,
                    rp_tree_init=True,
                    leaf_array=leaf_array,
                    n_iters=n_iters,
                    verbose=verbose,
                )
            else:
                metric_nn_descent = make_nn_descent(
                    distance_func, tuple(metric_kwds.values())
                )
                # TODO: Hacked values for now
                n_trees = 5 + int(round((X.shape[0]) ** 0.5 / 20.0))
                n_iters = max(5, int(round(np.log2(X.shape[0]))))

                if verbose:
                    print(ts(), "Building RP forest with", str(n_trees), "trees")
                rp_forest = make_forest(X, n_neighbors, n_trees, rng_state, angular)
                leaf_array = rptree_leaf_array(rp_forest)
                if verbose:
                    print(ts(), "NN descent for", str(n_iters), "iterations")
                knn_indices, knn_dists = metric_nn_descent(
                    X,
                    n_neighbors,
                    rng_state,
                    max_candidates=60,
                    rp_tree_init=True,
                    leaf_array=leaf_array,
                    n_iters=n_iters,
                    verbose=verbose,
                )

            if np.any(knn_indices < 0):
                warn(
                    "Failed to correctly find n_neighbors for some samples."
                    "Results may be less than ideal. Try re-running with"
                    "different parameters."
                )
    if verbose:
        print(ts(), "Finished Nearest Neighbor Search")
    return knn_indices, knn_dists, rp_forest


@numba.njit(parallel=True, fastmath=True)
def compute_membership_strengths(knn_indices, knn_dists, sigmas, rhos):
    """Construct the membership strength data for the 1-skeleton of each local
    fuzzy simplicial set -- this is formed as a sparse matrix where each row is
    a local fuzzy simplicial set, with a membership strength for the
    1-simplex to each other data point.

    Parameters
    ----------
    knn_indices: array of shape (n_samples, n_neighbors)
        The indices on the ``n_neighbors`` closest points in the dataset.

    knn_dists: array of shape (n_samples, n_neighbors)
        The distances to the ``n_neighbors`` closest points in the dataset.

    sigmas: array of shape(n_samples)
        The normalization factor derived from the metric tensor approximation.

    rhos: array of shape(n_samples)
        The local connectivity adjustment.

    Returns
    -------
    rows: array of shape (n_samples * n_neighbors)
        Row data for the resulting sparse matrix (coo format)

    cols: array of shape (n_samples * n_neighbors)
        Column data for the resulting sparse matrix (coo format)

    vals: array of shape (n_samples * n_neighbors)
        Entries for the resulting sparse matrix (coo format)
    """
    n_samples = knn_indices.shape[0]
    n_neighbors = knn_indices.shape[1]

    rows = np.zeros((n_samples * n_neighbors), dtype=np.int64)
    cols = np.zeros((n_samples * n_neighbors), dtype=np.int64)
    vals = np.zeros((n_samples * n_neighbors), dtype=np.float64)

    for i in range(n_samples):
        for j in range(n_neighbors):
            if knn_indices[i, j] == -1:
                continue  # We didn't get the full knn for i
            if knn_indices[i, j] == i:
                val = 0.0
            elif knn_dists[i, j] - rhos[i] <= 0.0 or sigmas[i] == 0.0:
                val = 1.0
            else:
                val = np.exp(-((knn_dists[i, j] - rhos[i]) / (sigmas[i])))

            rows[i * n_neighbors + j] = i
            cols[i * n_neighbors + j] = knn_indices[i, j]
            vals[i * n_neighbors + j] = val

    return rows, cols, vals


@numba.jit()
def fuzzy_simplicial_set(
    X,
    n_neighbors,
    random_state,
    metric,
    metric_kwds={},
    knn_indices=None,
    knn_dists=None,
    angular=False,
    set_op_mix_ratio=1.0,
    local_connectivity=1.0,
    verbose=False,
):
    """Given a set of data X, a neighborhood size, and a measure of distance
    compute the fuzzy simplicial set (here represented as a fuzzy graph in
    the form of a sparse matrix) associated to the data. This is done by
    locally approximating geodesic distance at each point, creating a fuzzy
    simplicial set for each such point, and then combining all the local
    fuzzy simplicial sets into a global one via a fuzzy union.

    Parameters
    ----------
    X: array of shape (n_samples, n_features)
        The data to be modelled as a fuzzy simplicial set.

    n_neighbors: int
        The number of neighbors to use to approximate geodesic distance.
        Larger numbers induce more global estimates of the manifold that can
        miss finer detail, while smaller values will focus on fine manifold
        structure to the detriment of the larger picture.

    random_state: numpy RandomState or equivalent
        A state capable being used as a numpy random state.

    metric: string or function (optional, default 'euclidean')
        The metric to use to compute distances in high dimensional space.
        If a string is passed it must match a valid predefined metric. If
        a general metric is required a function that takes two 1d arrays and
        returns a float can be provided. For performance purposes it is
        required that this be a numba jit'd function. Valid string metrics
        include:
            * euclidean (or l2)
            * manhattan (or l1)
            * cityblock
            * braycurtis
            * canberra
            * chebyshev
            * correlation
            * cosine
            * dice
            * hamming
            * jaccard
            * kulsinski
            * ll_dirichlet
            * mahalanobis
            * matching
            * minkowski
            * rogerstanimoto
            * russellrao
            * seuclidean
            * sokalmichener
            * sokalsneath
            * sqeuclidean
            * yule
            * wminkowski

        Metrics that take arguments (such as minkowski, mahalanobis etc.)
        can have arguments passed via the metric_kwds dictionary. At this
        time care must be taken and dictionary elements must be ordered
        appropriately; this will hopefully be fixed in the future.

    metric_kwds: dict (optional, default {})
        Arguments to pass on to the metric, such as the ``p`` value for
        Minkowski distance.

    knn_indices: array of shape (n_samples, n_neighbors) (optional)
        If the k-nearest neighbors of each point has already been calculated
        you can pass them in here to save computation time. This should be
        an array with the indices of the k-nearest neighbors as a row for
        each data point.

    knn_dists: array of shape (n_samples, n_neighbors) (optional)
        If the k-nearest neighbors of each point has already been calculated
        you can pass them in here to save computation time. This should be
        an array with the distances of the k-nearest neighbors as a row for
        each data point.

    angular: bool (optional, default False)
        Whether to use angular/cosine distance for the random projection
        forest for seeding NN-descent to determine approximate nearest
        neighbors.

    set_op_mix_ratio: float (optional, default 1.0)
        Interpolate between (fuzzy) union and intersection as the set operation
        used to combine local fuzzy simplicial sets to obtain a global fuzzy
        simplicial sets. Both fuzzy set operations use the product t-norm.
        The value of this parameter should be between 0.0 and 1.0; a value of
        1.0 will use a pure fuzzy union, while 0.0 will use a pure fuzzy
        intersection.

    local_connectivity: int (optional, default 1)
        The local connectivity required -- i.e. the number of nearest
        neighbors that should be assumed to be connected at a local level.
        The higher this value the more connected the manifold becomes
        locally. In practice this should be not more than the local intrinsic
        dimension of the manifold.

    verbose: bool (optional, default False)
        Whether to report information on the current progress of the algorithm.

    Returns
    -------
    fuzzy_simplicial_set: coo_matrix
        A fuzzy simplicial set represented as a sparse matrix. The (i,
        j) entry of the matrix represents the membership strength of the
        1-simplex between the ith and jth sample points.
    """
    if knn_indices is None or knn_dists is None:
        knn_indices, knn_dists, _ = nearest_neighbors(
            X, n_neighbors, metric, metric_kwds, angular, random_state, verbose=verbose
        )

    sigmas, rhos = smooth_knn_dist(
        knn_dists, n_neighbors, local_connectivity=local_connectivity
    )

    rows, cols, vals = compute_membership_strengths(
        knn_indices, knn_dists, sigmas, rhos
    )

    result = scipy.sparse.coo_matrix(
        (vals, (rows, cols)), shape=(X.shape[0], X.shape[0])
    )
    result.eliminate_zeros()

    transpose = result.transpose()

    prod_matrix = result.multiply(transpose)

    result = (
        set_op_mix_ratio * (result + transpose - prod_matrix)
        + (1.0 - set_op_mix_ratio) * prod_matrix
    )

    result.eliminate_zeros()

    return result, sigmas, rhos


@numba.jit()
def fast_intersection(rows, cols, values, target, unknown_dist=1.0, far_dist=5.0):
    """Under the assumption of categorical distance for the intersecting
    simplicial set perform a fast intersection.

    Parameters
    ----------
    rows: array
        An array of the row of each non-zero in the sparse matrix
        representation.

    cols: array
        An array of the column of each non-zero in the sparse matrix
        representation.

    values: array
        An array of the value of each non-zero in the sparse matrix
        representation.

    target: array of shape (n_samples)
        The categorical labels to use in the intersection.

    unknown_dist: float (optional, default 1.0)
        The distance an unknown label (-1) is assumed to be from any point.

    far_dist float (optional, default 5.0)
        The distance between unmatched labels.

    Returns
    -------
    None
    """
    for nz in range(rows.shape[0]):
        i = rows[nz]
        j = cols[nz]
        if target[i] == -1 or target[j] == -1:
            values[nz] *= np.exp(-unknown_dist)
        elif target[i] != target[j]:
            values[nz] *= np.exp(-far_dist)

    return


@numba.jit()
def fast_metric_intersection(
    rows, cols, values, discrete_space, metric, metric_kws, scale
):
    """Under the assumption of categorical distance for the intersecting
    simplicial set perform a fast intersection.

    Parameters
    ----------
    rows: array
        An array of the row of each non-zero in the sparse matrix
        representation.

    cols: array
        An array of the column of each non-zero in the sparse matrix
        representation.

    values: array of shape
        An array of the values of each non-zero in the sparse matrix
        representation.

    discrete_space: array of shape (n_samples, n_features)
        The vectors of categorical labels to use in the intersection.

    metric: numba function
        The function used to calculate distance over the target array.

    scale: float
        A scaling to apply to the metric.

    Returns
    -------
    None
    """
    metric_args = tuple(metric_kws.values())

    for nz in range(rows.shape[0]):
        i = rows[nz]
        j = cols[nz]
        dist = metric(discrete_space[i], discrete_space[j], *metric_args)
        values[nz] *= np.exp(-(scale * dist))

    return


@numba.jit()
def reset_local_connectivity(simplicial_set):
    """Reset the local connectivity requirement -- each data sample should
    have complete confidence in at least one 1-simplex in the simplicial set.
    We can enforce this by locally rescaling confidences, and then remerging the
    different local simplicial sets together.

    Parameters
    ----------
    simplicial_set: sparse matrix
        The simplicial set for which to recalculate with respect to local
        connectivity.

    Returns
    -------
    simplicial_set: sparse_matrix
        The recalculated simplicial set, now with the local connectivity
        assumption restored.
    """
    simplicial_set = normalize(simplicial_set, norm="max")
    transpose = simplicial_set.transpose()
    prod_matrix = simplicial_set.multiply(transpose)
    simplicial_set = simplicial_set + transpose - prod_matrix
    simplicial_set.eliminate_zeros()

    return simplicial_set


@numba.jit()
def discrete_metric_simplicial_set_intersection(
    simplicial_set,
    discrete_space,
    unknown_dist=1.0,
    far_dist=5.0,
    metric=None,
    metric_kws={},
    metric_scale=1.0,
):
    """Combine a fuzzy simplicial set with another fuzzy simplicial set
    generated from discrete metric data using discrete distances. The target
    data is assumed to be categorical label data (a vector of labels),
    and this will update the fuzzy simplicial set to respect that label data.

    TODO: optional category cardinality based weighting of distance

    Parameters
    ----------
    simplicial_set: sparse matrix
        The input fuzzy simplicial set.

    discrete_space: array of shape (n_samples)
        The categorical labels to use in the intersection.

    unknown_dist: float (optional, default 1.0)
        The distance an unknown label (-1) is assumed to be from any point.

    far_dist: float (optional, default 5.0)
        The distance between unmatched labels.

    metric: str (optional, default None)
        If not None, then use this metric to determine the
        distance between values.

    metric_scale: float (optional, default 1.0)
        If using a custom metric scale the distance values by
        this value -- this controls the weighting of the
        intersection. Larger values weight more toward target.

    Returns
    -------
    simplicial_set: sparse matrix
        The resulting intersected fuzzy simplicial set.
    """
    simplicial_set = simplicial_set.tocoo()

    if metric is not None:
        # We presume target is now a 2d array, with each row being a
        # vector of target info
        if metric in dist.named_distances:
            metric_func = dist.named_distances[metric]
        else:
            raise ValueError(
                "Discrete intersection metric {}" " is not recognized".format(metric)
            )
        print(metric, metric_func)

        fast_metric_intersection(
            simplicial_set.row,
            simplicial_set.col,
            simplicial_set.data,
            discrete_space,
            metric_func,
            metric_kws,
            metric_scale,
        )
    else:
        fast_intersection(
            simplicial_set.row,
            simplicial_set.col,
            simplicial_set.data,
            discrete_space,
            unknown_dist,
            far_dist,
        )

    simplicial_set.eliminate_zeros()

    return reset_local_connectivity(simplicial_set)


@numba.jit()
def general_simplicial_set_intersection(simplicial_set1, simplicial_set2, weight):

    result = (simplicial_set1 + simplicial_set2).tocoo()
    left = simplicial_set1.tocsr()
    right = simplicial_set2.tocsr()

    sparse.general_sset_intersection(
        left.indptr,
        left.indices,
        left.data,
        right.indptr,
        right.indices,
        right.data,
        result.row,
        result.col,
        result.data,
        weight,
    )

    return result


@numba.jit()
def make_epochs_per_sample(weights, n_epochs):
    """Given a set of weights and number of epochs generate the number of
    epochs per sample for each weight.

    Parameters
    ----------
    weights: array of shape (n_1_simplices)
        The weights ofhow much we wish to sample each 1-simplex.

    n_epochs: int
        The total number of epochs we want to train for.

    Returns
    -------
    An array of number of epochs per sample, one for each 1-simplex.
    """
    result = -1.0 * np.ones(weights.shape[0], dtype=np.float64)
    n_samples = n_epochs * (weights / weights.max())
    result[n_samples > 0] = float(n_epochs) / n_samples[n_samples > 0]
    return result


def simplicial_set_embedding(
    data,
    graph,
    n_components,
    initial_alpha,
    a,
    b,
    gamma,
    negative_sample_rate,
    n_epochs,
    init,
    random_state,
    metric,
    metric_kwds,
    output_metric,
    output_metric_kwds,
    euclidean_output,
    verbose,
):
    """Perform a fuzzy simplicial set embedding, using a specified
    initialisation method and then minimizing the fuzzy set cross entropy
    between the 1-skeletons of the high and low dimensional fuzzy simplicial
    sets.

    Parameters
    ----------
    data: array of shape (n_samples, n_features)
        The source data to be embedded by UMAP.

    graph: sparse matrix
        The 1-skeleton of the high dimensional fuzzy simplicial set as
        represented by a graph for which we require a sparse matrix for the
        (weighted) adjacency matrix.

    n_components: int
        The dimensionality of the euclidean space into which to embed the data.

    initial_alpha: float
        Initial learning rate for the SGD.

    a: float
        Parameter of differentiable approximation of right adjoint functor

    b: float
        Parameter of differentiable approximation of right adjoint functor

    gamma: float
        Weight to apply to negative samples.

    negative_sample_rate: int (optional, default 5)
        The number of negative samples to select per positive sample
        in the optimization process. Increasing this value will result
        in greater repulsive force being applied, greater optimization
        cost, but slightly more accuracy.

    n_epochs: int (optional, default 0)
        The number of training epochs to be used in optimizing the
        low dimensional embedding. Larger values result in more accurate
        embeddings. If 0 is specified a value will be selected based on
        the size of the input dataset (200 for large datasets, 500 for small).

    init: string
        How to initialize the low dimensional embedding. Options are:
            * 'spectral': use a spectral embedding of the fuzzy 1-skeleton
            * 'random': assign initial embedding positions at random.
            * A numpy array of initial embedding positions.

    random_state: numpy RandomState or equivalent
        A state capable being used as a numpy random state.

    metric: string or callable
        The metric used to measure distance in high dimensional space; used if
        multiple connected components need to be layed out.

    metric_kwds: dict
        Key word arguments to be passed to the metric function; used if
        multiple connected components need to be layed out.

    output_metric: function
        Function returning the distance between two points in embedding space and
        the gradient of the distance wrt the first argument.

    output_metric_kwds: dict
        Key word arguments to be passed to the output_metric function.

    euclidean_output: bool
        Whether to use the faster code specialised for euclidean output metrics

    verbose: bool (optional, default False)
        Whether to report information on the current progress of the algorithm.

    Returns
    -------
    embedding: array of shape (n_samples, n_components)
        The optimized of ``graph`` into an ``n_components`` dimensional
        euclidean space.
    """
    graph = graph.tocoo()
    graph.sum_duplicates()
    n_vertices = graph.shape[1]

    if n_epochs <= 0:
        # For smaller datasets we can use more epochs
        if graph.shape[0] <= 10000:
            n_epochs = 500
        else:
            n_epochs = 200

    graph.data[graph.data < (graph.data.max() / float(n_epochs))] = 0.0
    graph.eliminate_zeros()

    if isinstance(init, str) and init == "random":
        embedding = random_state.uniform(
            low=-10.0, high=10.0, size=(graph.shape[0], n_components)
        ).astype(np.float32)
    elif isinstance(init, str) and init == "spectral":
        # We add a little noise to avoid local minima for optimization to come
        initialisation = spectral_layout(
            data,
            graph,
            n_components,
            random_state,
            metric=metric,
            metric_kwds=metric_kwds,
        )
        expansion = 10.0 / np.abs(initialisation).max()
        embedding = (initialisation * expansion).astype(
            np.float32
        ) + random_state.normal(
            scale=0.0001, size=[graph.shape[0], n_components]
        ).astype(
            np.float32
        )
    else:
        init_data = np.array(init)
        if len(init_data.shape) == 2:
            if np.unique(init_data, axis=0).shape[0] < init_data.shape[0]:
                tree = KDTree(init_data)
                dist, ind = tree.query(init_data, k=2)
                nndist = np.mean(dist[:, 1])
                embedding = init_data + random_state.normal(
                    scale=0.001 * nndist, size=init_data.shape
                ).astype(np.float32)
            else:
                embedding = init_data

    epochs_per_sample = make_epochs_per_sample(graph.data, n_epochs)

    head = graph.row
    tail = graph.col
    weight = graph.data

    rng_state = random_state.randint(INT32_MIN, INT32_MAX, 3).astype(np.int64)

    embedding = (embedding - np.min(embedding, 0)) / (
        np.max(embedding, 0) - np.min(embedding, 0)
    )
    if euclidean_output:
        embedding = optimize_layout_euclidean(
            embedding,
            embedding,
            head,
            tail,
            n_epochs,
            n_vertices,
            epochs_per_sample,
            a,
            b,
            rng_state,
            gamma,
            initial_alpha,
            negative_sample_rate,
            verbose=verbose,
        )
    else:
        embedding = optimize_layout_generic(
            embedding,
            embedding,
            head,
            tail,
            n_epochs,
            n_vertices,
            epochs_per_sample,
            a,
            b,
            rng_state,
            gamma,
            initial_alpha,
            negative_sample_rate,
            output_metric,
            tuple(output_metric_kwds.values()),
            verbose=verbose,
        )

    return embedding


@numba.njit()
def init_transform(indices, weights, embedding):
    """Given indices and weights and an original embeddings
    initialize the positions of new points relative to the
    indices and weights (of their neighbors in the source data).

    Parameters
    ----------
    indices: array of shape (n_new_samples, n_neighbors)
        The indices of the neighbors of each new sample

    weights: array of shape (n_new_samples, n_neighbors)
        The membership strengths of associated 1-simplices
        for each of the new samples.

    embedding: array of shape (n_samples, dim)
        The original embedding of the source data.

    Returns
    -------
    new_embedding: array of shape (n_new_samples, dim)
        An initial embedding of the new sample points.
    """
    result = np.zeros((indices.shape[0], embedding.shape[1]), dtype=np.float32)

    for i in range(indices.shape[0]):
        for j in range(indices.shape[1]):
            for d in range(embedding.shape[1]):
                result[i, d] += weights[i, j] * embedding[indices[i, j], d]

    return result


def find_ab_params(spread, min_dist):
    """Fit a, b params for the differentiable curve used in lower
    dimensional fuzzy simplicial complex construction. We want the
    smooth curve (from a pre-defined family with simple gradient) that
    best matches an offset exponential decay.
    """

    def curve(x, a, b):
        return 1.0 / (1.0 + a * x ** (2 * b))

    xv = np.linspace(0, spread * 3, 300)
    yv = np.zeros(xv.shape)
    yv[xv < min_dist] = 1.0
    yv[xv >= min_dist] = np.exp(-(xv[xv >= min_dist] - min_dist) / spread)
    params, covar = curve_fit(curve, xv, yv)
    return params[0], params[1]


class UMAP(BaseEstimator):
    """Uniform Manifold Approximation and Projection

    Finds a low dimensional embedding of the data that approximates
    an underlying manifold.

    Parameters
    ----------
    n_neighbors: float (optional, default 15)
        The size of local neighborhood (in terms of number of neighboring
        sample points) used for manifold approximation. Larger values
        result in more global views of the manifold, while smaller
        values result in more local data being preserved. In general
        values should be in the range 2 to 100.

    n_components: int (optional, default 2)
        The dimension of the space to embed into. This defaults to 2 to
        provide easy visualization, but can reasonably be set to any
        integer value in the range 2 to 100.

    metric: string or function (optional, default 'euclidean')
        The metric to use to compute distances in high dimensional space.
        If a string is passed it must match a valid predefined metric. If
        a general metric is required a function that takes two 1d arrays and
        returns a float can be provided. For performance purposes it is
        required that this be a numba jit'd function. Valid string metrics
        include:
            * euclidean
            * manhattan
            * chebyshev
            * minkowski
            * canberra
            * braycurtis
            * mahalanobis
            * wminkowski
            * seuclidean
            * cosine
            * correlation
            * haversine
            * hamming
            * jaccard
            * dice
            * russelrao
            * kulsinski
            * ll_dirichlet
            * hellinger
            * rogerstanimoto
            * sokalmichener
            * sokalsneath
            * yule
        Metrics that take arguments (such as minkowski, mahalanobis etc.)
        can have arguments passed via the metric_kwds dictionary. At this
        time care must be taken and dictionary elements must be ordered
        appropriately; this will hopefully be fixed in the future.

    n_epochs: int (optional, default None)
        The number of training epochs to be used in optimizing the
        low dimensional embedding. Larger values result in more accurate
        embeddings. If None is specified a value will be selected based on
        the size of the input dataset (200 for large datasets, 500 for small).

    learning_rate: float (optional, default 1.0)
        The initial learning rate for the embedding optimization.

    init: string (optional, default 'spectral')
        How to initialize the low dimensional embedding. Options are:
            * 'spectral': use a spectral embedding of the fuzzy 1-skeleton
            * 'random': assign initial embedding positions at random.
            * A numpy array of initial embedding positions.

    min_dist: float (optional, default 0.1)
        The effective minimum distance between embedded points. Smaller values
        will result in a more clustered/clumped embedding where nearby points
        on the manifold are drawn closer together, while larger values will
        result on a more even dispersal of points. The value should be set
        relative to the ``spread`` value, which determines the scale at which
        embedded points will be spread out.

    spread: float (optional, default 1.0)
        The effective scale of embedded points. In combination with ``min_dist``
        this determines how clustered/clumped the embedded points are.

    set_op_mix_ratio: float (optional, default 1.0)
        Interpolate between (fuzzy) union and intersection as the set operation
        used to combine local fuzzy simplicial sets to obtain a global fuzzy
        simplicial sets. Both fuzzy set operations use the product t-norm.
        The value of this parameter should be between 0.0 and 1.0; a value of
        1.0 will use a pure fuzzy union, while 0.0 will use a pure fuzzy
        intersection.

    local_connectivity: int (optional, default 1)
        The local connectivity required -- i.e. the number of nearest
        neighbors that should be assumed to be connected at a local level.
        The higher this value the more connected the manifold becomes
        locally. In practice this should be not more than the local intrinsic
        dimension of the manifold.

    repulsion_strength: float (optional, default 1.0)
        Weighting applied to negative samples in low dimensional embedding
        optimization. Values higher than one will result in greater weight
        being given to negative samples.

    negative_sample_rate: int (optional, default 5)
        The number of negative samples to select per positive sample
        in the optimization process. Increasing this value will result
        in greater repulsive force being applied, greater optimization
        cost, but slightly more accuracy.

    transform_queue_size: float (optional, default 4.0)
        For transform operations (embedding new points using a trained model_
        this will control how aggressively to search for nearest neighbors.
        Larger values will result in slower performance but more accurate
        nearest neighbor evaluation.

    a: float (optional, default None)
        More specific parameters controlling the embedding. If None these
        values are set automatically as determined by ``min_dist`` and
        ``spread``.
    b: float (optional, default None)
        More specific parameters controlling the embedding. If None these
        values are set automatically as determined by ``min_dist`` and
        ``spread``.

    random_state: int, RandomState instance or None, optional (default: None)
        If int, random_state is the seed used by the random number generator;
        If RandomState instance, random_state is the random number generator;
        If None, the random number generator is the RandomState instance used
        by `np.random`.

    metric_kwds: dict (optional, default None)
        Arguments to pass on to the metric, such as the ``p`` value for
        Minkowski distance. If None then no arguments are passed on.

    angular_rp_forest: bool (optional, default False)
        Whether to use an angular random projection forest to initialise
        the approximate nearest neighbor search. This can be faster, but is
        mostly on useful for metric that use an angular style distance such
        as cosine, correlation etc. In the case of those metrics angular forests
        will be chosen automatically.

    target_n_neighbors: int (optional, default -1)
        The number of nearest neighbors to use to construct the target simplcial
        set. If set to -1 use the ``n_neighbors`` value.

    target_metric: string or callable (optional, default 'categorical')
        The metric used to measure distance for a target array is using supervised
        dimension reduction. By default this is 'categorical' which will measure
        distance in terms of whether categories match or are different. Furthermore,
        if semi-supervised is required target values of -1 will be trated as
        unlabelled under the 'categorical' metric. If the target array takes
        continuous values (e.g. for a regression problem) then metric of 'l1'
        or 'l2' is probably more appropriate.

    target_metric_kwds: dict (optional, default None)
        Keyword argument to pass to the target metric when performing
        supervised dimension reduction. If None then no arguments are passed on.

    target_weight: float (optional, default 0.5)
        weighting factor between data topology and target topology. A value of
        0.0 weights entirely on data, a value of 1.0 weights entirely on target.
        The default of 0.5 balances the weighting equally between data and target.

    transform_seed: int (optional, default 42)
        Random seed used for the stochastic aspects of the transform operation.
        This ensures consistency in transform operations.

    verbose: bool (optional, default False)
        Controls verbosity of logging.
    """

    def __init__(
        self,
        n_neighbors=15,
        n_components=2,
        metric="euclidean",
        metric_kwds=None,
        output_metric="euclidean",
        output_metric_kwds=None,
        n_epochs=None,
        learning_rate=1.0,
        init="spectral",
        min_dist=0.1,
        spread=1.0,
        set_op_mix_ratio=1.0,
        local_connectivity=1.0,
        repulsion_strength=1.0,
        negative_sample_rate=5,
        transform_queue_size=4.0,
        a=None,
        b=None,
        random_state=None,
        angular_rp_forest=False,
        target_n_neighbors=-1,
        target_metric="categorical",
        target_metric_kwds=None,
        target_weight=0.5,
        transform_seed=42,
        force_approximation_algorithm=False,
        verbose=False,
    ):

        self.n_neighbors = n_neighbors
        self.metric = metric
        self.metric_kwds = metric_kwds
        self.output_metric = output_metric
        if output_metric_kwds is not None:
            self._output_metric_kwds = output_metric_kwds
        else:
            self._output_metric_kwds = {}

        self.n_epochs = n_epochs
        self.init = init
        self.n_components = n_components
        self.repulsion_strength = repulsion_strength
        self.learning_rate = learning_rate

        self.spread = spread
        self.min_dist = min_dist
        self.set_op_mix_ratio = set_op_mix_ratio
        self.local_connectivity = local_connectivity
        self.negative_sample_rate = negative_sample_rate
        self.random_state = random_state
        self.angular_rp_forest = angular_rp_forest
        self.transform_queue_size = transform_queue_size
        self.target_n_neighbors = target_n_neighbors
        self.target_metric = target_metric
        self.target_metric_kwds = target_metric_kwds
        self.target_weight = target_weight
        self.transform_seed = transform_seed
        self.force_approximation_algorithm = force_approximation_algorithm
        self.verbose = verbose

        self.a = a
        self.b = b

    def _validate_parameters(self):
        if self.set_op_mix_ratio < 0.0 or self.set_op_mix_ratio > 1.0:
            raise ValueError("set_op_mix_ratio must be between 0.0 and 1.0")
        if self.repulsion_strength < 0.0:
            raise ValueError("repulsion_strength cannot be negative")
        if self.min_dist > self.spread:
            raise ValueError("min_dist must be less than or equal to spread")
        if self.min_dist < 0.0:
            raise ValueError("min_dist must be greater than 0.0")
        if not isinstance(self.init, str) and not isinstance(self.init, np.ndarray):
            raise ValueError("init must be a string or ndarray")
        if isinstance(self.init, str) and self.init not in ("spectral", "random"):
            raise ValueError('string init values must be "spectral" or "random"')
        if (
            isinstance(self.init, np.ndarray)
            and self.init.shape[1] != self.n_components
        ):
            raise ValueError("init ndarray must match n_components value")
        if not isinstance(self.metric, str) and not callable(self.metric):
            raise ValueError("metric must be string or callable")
        if self.negative_sample_rate < 0:
            raise ValueError("negative sample rate must be positive")
        if self._initial_alpha < 0.0:
            raise ValueError("learning_rate must be positive")
        if self.n_neighbors < 2:
            raise ValueError("n_neighbors must be greater than 2")
        if self.target_n_neighbors < 2 and self.target_n_neighbors != -1:
            raise ValueError("target_n_neighbors must be greater than 2")
        if not isinstance(self.n_components, int):
            raise ValueError("n_components must be an int")
        if self.n_components < 1:
            raise ValueError("n_components must be greater than 0")
        if self.n_epochs is not None and (
            self.n_epochs <= 10 or not isinstance(self.n_epochs, int)
        ):
            raise ValueError("n_epochs must be a positive integer " "larger than 10")

        if callable(self.metric):
            self._input_distance_func = self.metric
        elif self.metric in dist.named_distances:
            self._input_distance_func = dist.named_distances[self.metric]
        elif self.metric == "precomputed":
            warn("Using precomputed metric; transform will be unavailable for new data")
        else:
            raise ValueError("metric is neither callable, " + "nor a recognised string")

        if callable(self.output_metric):
            self._output_distance_func = self.output_metric
        elif self.output_metric in dist.named_distances_with_gradients:
            self._output_distance_func = dist.named_distances_with_gradients[
                self.output_metric
            ]
        elif self.output_metric == "precomputed":
            raise ValueError("output_metric cannnot be 'precomputed'")
        else:
            if self.output_metric in dist.named_distances:
                raise ValueError(
                    "gradient function is not yet implemented for "
                    + repr(self.output_metric)
                    + "."
                )
            else:
                raise ValueError(
                    "output_metric is neither callable, " + "nor a recognised string"
                )

    def fit(self, X, y=None):
        """Fit X into an embedded space.

        Optionally use y for supervised dimension reduction.

        Parameters
        ----------
        X : array, shape (n_samples, n_features) or (n_samples, n_samples)
            If the metric is 'precomputed' X must be a square distance
            matrix. Otherwise it contains a sample per row. If the method
            is 'exact', X may be a sparse matrix of type 'csr', 'csc'
            or 'coo'.

        y : array, shape (n_samples)
            A target array for supervised dimension reduction. How this is
            handled is determined by parameters UMAP was instantiated with.
            The relevant attributes are ``target_metric`` and
            ``target_metric_kwds``.
        """

        X = check_array(X, dtype=np.float32, accept_sparse="csr")
        self._raw_data = X

        # Handle all the optional arguments, setting default
        if self.a is None or self.b is None:
            self._a, self._b = find_ab_params(self.spread, self.min_dist)
        else:
            self._a = self.a
            self._b = self.b

        if self.metric_kwds is not None:
            self._metric_kwds = self.metric_kwds
        else:
            self._metric_kwds = {}

        if self.target_metric_kwds is not None:
            self._target_metric_kwds = self.target_metric_kwds
        else:
            self._target_metric_kwds = {}

        if isinstance(self.init, np.ndarray):
            init = check_array(self.init, dtype=np.float32, accept_sparse=False)
        else:
            init = self.init

        self._initial_alpha = self.learning_rate

        self._validate_parameters()

        if self.verbose:
            print(str(self))

        # Error check n_neighbors based on data size
        if X.shape[0] <= self.n_neighbors:
            if X.shape[0] == 1:
                self.embedding_ = np.zeros(
                    (1, self.n_components)
                )  # needed to sklearn comparability
                return self

            warn(
                "n_neighbors is larger than the dataset size; truncating to "
                "X.shape[0] - 1"
            )
            self._n_neighbors = X.shape[0] - 1
        else:
            self._n_neighbors = self.n_neighbors

        if scipy.sparse.isspmatrix_csr(X):
            if not X.has_sorted_indices:
                X.sort_indices()
            self._sparse_data = True
        else:
            self._sparse_data = False

        random_state = check_random_state(self.random_state)

        if self.verbose:
            print("Construct fuzzy simplicial set")

        # Handle small cases efficiently by computing all distances
        if X.shape[0] < 4096 and not self.force_approximation_algorithm:
            self._small_data = True

            if self.metric in ("ll_dirichlet", "hellinger"):
                if self._sparse_data:
                    dmat = dist.pairwise_special_metric(X.toarray(), metric=self.metric)
                else:
                    dmat = dist.pairwise_special_metric(X, metric=self.metric)
            else:
                dmat = pairwise_distances(X, metric=self.metric, **self._metric_kwds)

            self.graph_, self._sigmas, self._rhos = fuzzy_simplicial_set(
                dmat,
                self._n_neighbors,
                random_state,
                "precomputed",
                self._metric_kwds,
                None,
                None,
                self.angular_rp_forest,
                self.set_op_mix_ratio,
                self.local_connectivity,
                self.verbose,
            )
        else:
            self._small_data = False
            # Standard case
            (self._knn_indices, self._knn_dists, self._rp_forest) = nearest_neighbors(
                X,
                self._n_neighbors,
                self.metric,
                self._metric_kwds,
                self.angular_rp_forest,
                random_state,
                self.verbose,
            )

            self.graph_, self._sigmas, self._rhos = fuzzy_simplicial_set(
                X,
                self.n_neighbors,
                random_state,
                self.metric,
                self._metric_kwds,
                self._knn_indices,
                self._knn_dists,
                self.angular_rp_forest,
                self.set_op_mix_ratio,
                self.local_connectivity,
                self.verbose,
            )

            self._search_graph = scipy.sparse.lil_matrix(
                (X.shape[0], X.shape[0]), dtype=np.int8
            )
            self._search_graph.rows = self._knn_indices
            self._search_graph.data = (self._knn_dists != 0).astype(np.int8)
            self._search_graph = self._search_graph.maximum(
                self._search_graph.transpose()
            ).tocsr()

            if callable(self.metric):
                self._distance_func = self.metric
            elif self.metric in dist.named_distances:
                # Choose the right metric based on sparsity
                if self._sparse_data:
                    self._distance_func = sparse.sparse_named_distances[self.metric]
                else:
                    self._distance_func = dist.named_distances[self.metric]
            elif self.metric == "precomputed":
                warn(
                    "Using precomputed metric; transform will be unavailable for new data"
                )
            else:
                raise ValueError(
                    "Metric is neither callable, " + "nor a recognised string"
                )

            if self.metric != "precomputed":
                self._dist_args = tuple(self._metric_kwds.values())

                # self._random_init, self._tree_init = make_initialisations(
                #     self._distance_func, self._dist_args
                # )
                # self._search = make_initialized_nnd_search(
                #     self._distance_func, self._dist_args
                # )

        if y is not None:
            len_X = len(X) if not scipy.sparse.issparse(X) else X.shape[0]
            if len_X != len(y):
                raise ValueError(
                    "Length of x = {len_x}, length of y = {len_y}, while it must be equal.".format(
                        len_x=len_X, len_y=len(y)
                    )
                )
            y_ = check_array(y, ensure_2d=False)
            if self.target_metric == "categorical":
                if self.target_weight < 1.0:
                    far_dist = 2.5 * (1.0 / (1.0 - self.target_weight))
                else:
                    far_dist = 1.0e12
                self.graph_ = discrete_metric_simplicial_set_intersection(
                    self.graph_, y_, far_dist=far_dist
                )
            elif self.target_metric in dist.DISCRETE_METRICS:
                if self.target_weight < 1.0:
                    scale = 2.5 * (1.0 / (1.0 - self.target_weight))
                else:
                    scale = 1.0e12
                # self.graph_ = discrete_metric_simplicial_set_intersection(
                #     self.graph_,
                #     y_,
                #     metric=self.target_metric,
                #     metric_kws=self._target_metric_kwds,
                #     metric_scale=scale
                # )

                metric_kws = dist.get_discrete_params(y_, self.target_metric)

                self.graph_ = discrete_metric_simplicial_set_intersection(
                    self.graph_,
                    y_,
                    metric=self.target_metric,
                    metric_kws=metric_kws,
                    metric_scale=scale
                )
            else:
                if self.target_n_neighbors == -1:
                    target_n_neighbors = self._n_neighbors
                else:
                    target_n_neighbors = self.target_n_neighbors

                # Handle the small case as precomputed as before
                if y.shape[0] < 4096:
                    ydmat = pairwise_distances(
                        y_[np.newaxis, :].T,
                        metric=self.target_metric,
                        **self._target_metric_kwds
                    )

                    target_graph, target_sigmas, target_rhos = fuzzy_simplicial_set(
                        ydmat,
                        target_n_neighbors,
                        random_state,
                        "precomputed",
                        self._target_metric_kwds,
                        None,
                        None,
                        False,
                        1.0,
                        1.0,
                        False,
                    )
                else:
                    # Standard case
                    target_graph, target_sigmas, target_rhos = fuzzy_simplicial_set(
                        y_[np.newaxis, :].T,
                        target_n_neighbors,
                        random_state,
                        self.target_metric,
                        self._target_metric_kwds,
                        None,
                        None,
                        False,
                        1.0,
                        1.0,
                        False,
                    )
                # product = self.graph_.multiply(target_graph)
                # # self.graph_ = 0.99 * product + 0.01 * (self.graph_ +
                # #                                        target_graph -
                # #                                        product)
                # self.graph_ = product
                self.graph_ = general_simplicial_set_intersection(
                    self.graph_, target_graph, self.target_weight
                )
                self.graph_ = reset_local_connectivity(self.graph_)

        if self.n_epochs is None:
            n_epochs = 0
        else:
            n_epochs = self.n_epochs

        if self.verbose:
            print(ts(), "Construct embedding")

        self.embedding_ = simplicial_set_embedding(
            self._raw_data,
            self.graph_,
            self.n_components,
            self._initial_alpha,
            self._a,
            self._b,
            self.repulsion_strength,
            self.negative_sample_rate,
            n_epochs,
            init,
            random_state,
            self.metric,
            self._metric_kwds,
            self._output_distance_func,
            self._output_metric_kwds,
            self.output_metric in ("euclidean", "l2"),
            self.verbose,
        )

        if self.verbose:
            print(ts() + " Finished embedding")

        self._input_hash = joblib.hash(self._raw_data)

        return self

    def fit_transform(self, X, y=None):
        """Fit X into an embedded space and return that transformed
        output.

        Parameters
        ----------
        X : array, shape (n_samples, n_features) or (n_samples, n_samples)
            If the metric is 'precomputed' X must be a square distance
            matrix. Otherwise it contains a sample per row.

        y : array, shape (n_samples)
            A target array for supervised dimension reduction. How this is
            handled is determined by parameters UMAP was instantiated with.
            The relevant attributes are ``target_metric`` and
            ``target_metric_kwds``.

        Returns
        -------
        X_new : array, shape (n_samples, n_components)
            Embedding of the training data in low-dimensional space.
        """
        self.fit(X, y)
        return self.embedding_

    def transform(self, X):
        """Transform X into the existing embedded space and return that
        transformed output.

        Parameters
        ----------
        X : array, shape (n_samples, n_features)
            New data to be transformed.

        Returns
        -------
        X_new : array, shape (n_samples, n_components)
            Embedding of the new data in low-dimensional space.
        """
        # If we fit just a single instance then error
        if self.embedding_.shape[0] == 1:
            raise ValueError(
                "Transform unavailable when model was fit with"
                "only a single data sample."
            )
        # If we just have the original input then short circuit things
        X = check_array(X, dtype=np.float32, accept_sparse="csr")
        x_hash = joblib.hash(X)
        if x_hash == self._input_hash:
            return self.embedding_

        if self.metric == "precomputed":
            raise ValueError(
                "Transform  of new data not available for " "precomputed metric."
            )

        X = check_array(X, dtype=np.float32, order="C", accept_sparse='csr')
        random_state = check_random_state(self.transform_seed)
        rng_state = random_state.randint(INT32_MIN, INT32_MAX, 3).astype(np.int64)

        if self._small_data:
            if self.metric in ("ll_dirichlet", "hellinger"):
                dmat = dist.pairwise_special_metric(
                    X, self._raw_data, dmetric=self.metric
                )
            else:
                dmat = pairwise_distances(
                    X, self._raw_data, metric=self.metric, **self._metric_kwds
                )
            indices = np.argpartition(dmat, self._n_neighbors)[:, : self._n_neighbors]
            dmat_shortened = submatrix(dmat, indices, self._n_neighbors)
            indices_sorted = np.argsort(dmat_shortened)
            indices = submatrix(indices, indices_sorted, self._n_neighbors)
            dists = submatrix(dmat_shortened, indices_sorted, self._n_neighbors)
        elif self._sparse_data:
            if not scipy.sparse.issparse(X):
                X = scipy.sparse.csr_matrix(X)

            init = sparse_nn.sparse_initialise_search(
                self._rp_forest,
                self._raw_data.indices,
                self._raw_data.indptr,
                self._raw_data.data,
                X.indices,
                X.indptr,
                X.data,
                int(self._n_neighbors *
                    self.transform_queue_size *
                    (1 + int(self._sparse_data))),
                rng_state,
                self._distance_func,
                self._dist_args
            )
            result = sparse_nn.sparse_initialized_nnd_search(
                self._raw_data.indices,
                self._raw_data.indptr,
                self._raw_data.data,
                self._search_graph.indptr,
                self._search_graph.indices,
                init,
                X.indices,
                X.indptr,
                X.data,
                self._distance_func,
                self._dist_args,
            )

            indices, dists = deheap_sort(result)
            indices = indices[:, : self._n_neighbors]
            dists = dists[:, : self._n_neighbors]
        else:
            init = initialise_search(
                self._rp_forest,
                self._raw_data,
                X,
                int(self._n_neighbors * self.transform_queue_size),
                rng_state,
                self._distance_func,
                self._dist_args,
            )
            result = initialized_nnd_search(
                self._raw_data,
                self._search_graph.indptr,
                self._search_graph.indices,
                init,
                X,
                self._distance_func,
                self._dist_args,
            )

            indices, dists = deheap_sort(result)
            indices = indices[:, : self._n_neighbors]
            dists = dists[:, : self._n_neighbors]

        adjusted_local_connectivity = max(0, self.local_connectivity - 1.0)
        sigmas, rhos = smooth_knn_dist(
            dists, self._n_neighbors, local_connectivity=adjusted_local_connectivity
        )

        rows, cols, vals = compute_membership_strengths(indices, dists, sigmas, rhos)

        graph = scipy.sparse.coo_matrix(
            (vals, (rows, cols)), shape=(X.shape[0], self._raw_data.shape[0])
        )

        # This was a very specially constructed graph with constant degree.
        # That lets us do fancy unpacking by reshaping the csr matrix indices
        # and data. Doing so relies on the constant degree assumption!
        csr_graph = normalize(graph.tocsr(), norm="l1")
        inds = csr_graph.indices.reshape(X.shape[0], self._n_neighbors)
        weights = csr_graph.data.reshape(X.shape[0], self._n_neighbors)
        embedding = init_transform(inds, weights, self.embedding_)

        if self.n_epochs is None:
            # For smaller datasets we can use more epochs
            if graph.shape[0] <= 10000:
                n_epochs = 100
            else:
                n_epochs = 30
        else:
            n_epochs = int(self.n_epochs // 3.0)

        graph.data[graph.data < (graph.data.max() / float(n_epochs))] = 0.0
        graph.eliminate_zeros()

        epochs_per_sample = make_epochs_per_sample(graph.data, n_epochs)

        head = graph.row
        tail = graph.col
        weight = graph.data

        # optimize_layout = make_optimize_layout(
        #     self._output_distance_func,
        #     tuple(self._output_metric_kwds.values()),
        # )

        if self.output_metric == "euclidean":
            embedding = optimize_layout_euclidean(
                embedding,
                self.embedding_,
                head,
                tail,
                n_epochs,
                graph.shape[1],
                epochs_per_sample,
                self._a,
                self._b,
                rng_state,
                self.repulsion_strength,
                self._initial_alpha / 4.0,
                self.negative_sample_rate,
                verbose=self.verbose,
            )
        else:
            embedding = optimize_layout_generic(
                embedding,
                self.embedding_,
                head,
                tail,
                n_epochs,
                graph.shape[1],
                epochs_per_sample,
                self._a,
                self._b,
                rng_state,
                self.repulsion_strength,
                self._initial_alpha / 4.0,
                self.negative_sample_rate,
                self._output_distance_func,
                tuple(self._output_metric_kwds.values()),
                verbose=self.verbose,
            )

        return embedding

    def inverse_transform(self, X):
        """Transform X in the existing embedded space back into the input
        data space and return that transformed output.

        Parameters
        ----------
        X : array, shape (n_samples, n_components)
            New points to be inverse transformed.

        Returns
        -------
        X_new : array, shape (n_samples, n_features)
            Generated data points new data in data space.
        """

        if self._sparse_data:
            raise ValueError("Inverse transform not available for sparse input.")
        elif self.metric == "precomputed":
            raise ValueError(
                "Inverse transform  of new data not available for "
                "precomputed metric."
            )

        X = check_array(X, dtype=np.float32, order="C")
        random_state = check_random_state(self.transform_seed)
        rng_state = random_state.randint(INT32_MIN, INT32_MAX, 3).astype(np.int64)

        # build Delaunay complex (Does this not assume a roughly euclidean output metric)?
        deltri = scipy.spatial.Delaunay(
            self.embedding_, incremental=True, qhull_options="QJ"
        )
        neighbors = deltri.simplices[deltri.find_simplex(X)]
        adjmat = scipy.sparse.lil_matrix(
            (self.embedding_.shape[0], self.embedding_.shape[0]), dtype=int
        )
        for i in np.arange(0, deltri.simplices.shape[0]):
            for j in deltri.simplices[i]:
                if j < self.embedding_.shape[0]:
                    idx = deltri.simplices[i][
                        deltri.simplices[i] < self.embedding_.shape[0]
                    ]
                    adjmat[j, idx] = 1
                    adjmat[idx, j] = 1

        adjmat = scipy.sparse.csr_matrix(adjmat)

        min_vertices = self._raw_data.shape[-1]

        neighborhood = [
            breadth_first_search(adjmat, v[0], min_vertices=min_vertices)
            for v in neighbors
        ]
        dist_func = dist.named_distances[self.output_metric]
        dist_args = tuple(self._output_metric_kwds.values())
        distances = [
            np.array(
                [dist_func(X[i], self.embedding_[nb], *dist_args) for nb in neighborhood[i]]
            )
            for i in range(X.shape[0])
        ]
        idx = np.array([np.argsort(e)[:min_vertices] for e in distances])

        dists_output_space = np.array(
            [distances[i][idx[i]] for i in range(len(distances))]
        )
        indices = np.array([neighborhood[i][idx[i]] for i in range(len(neighborhood))])

        rows, cols, distances = np.array(
            [
                [i, indices[i, j], dists_output_space[i, j]]
                for i in range(indices.shape[0])
                for j in range(min_vertices)
            ]
        ).T

        # calculate membership strength of each edge
        weights = 1 / (1 + self._a * distances ** (2 * self._b))

        # compute 1-skeleton
        # convert 1-skeleton into coo_matrix adjacency matrix
        graph = scipy.sparse.coo_matrix(
            (weights, (rows, cols)), shape=(X.shape[0], self._raw_data.shape[0])
        )

        # That lets us do fancy unpacking by reshaping the csr matrix indices
        # and data. Doing so relies on the constant degree assumption!
        # csr_graph = graph.tocsr()
        csr_graph = normalize(graph.tocsr(), norm="l1")
        inds = csr_graph.indices.reshape(X.shape[0], min_vertices)
        weights = csr_graph.data.reshape(X.shape[0], min_vertices)
        inv_transformed_points = init_transform(inds, weights, self._raw_data)

        if self.n_epochs is None:
            # For smaller datasets we can use more epochs
            if graph.shape[0] <= 10000:
                n_epochs = 100
            else:
                n_epochs = 30
        else:
            n_epochs = int(self.n_epochs // 3.0)

        # graph.data[graph.data < (graph.data.max() / float(n_epochs))] = 0.0
        # graph.eliminate_zeros()

        epochs_per_sample = make_epochs_per_sample(graph.data, n_epochs)

        head = graph.row
        tail = graph.col
        weight = graph.data

        if callable(self.metric):
            _input_distance_func = self.metric
        elif (
            self.metric in dist.named_distances
            and self.metric in dist.named_distances_with_gradients
        ):
            _input_distance_func = dist.named_distances_with_gradients[self.metric]
        elif self.metric == "precomputed":
            raise ValueError("metric cannnot be 'precomputed'")
        else:
            if self.output_metric in dist.named_distances:
                raise ValueError(
                    "gradient function is not yet implemented for "
                    + repr(self.output_metric)
                    + "."
                )
            else:
                raise ValueError(
                    "output_metric is neither callable, " + "nor a recognised string"
                )

        inv_transformed_points = optimize_layout_inverse(
            inv_transformed_points,
            self._raw_data,
            head,
            tail,
            weight,
            self._sigmas,
            self._rhos,
            n_epochs,
            graph.shape[1],
            epochs_per_sample,
            self._a,
            self._b,
            rng_state,
            self.repulsion_strength,
            self._initial_alpha / 4.0,
            self.negative_sample_rate,
            _input_distance_func,
            tuple(self._metric_kwds.values()),
            verbose=self.verbose,
        )

        return inv_transformed_points


class DataFrameUMAP(BaseEstimator):
    def __init__(
        self,
        metrics,
        n_neighbors=15,
        n_components=2,
        output_metric="euclidean",
        output_metric_kwds=None,
        n_epochs=None,
        learning_rate=1.0,
        init="spectral",
        min_dist=0.1,
        spread=1.0,
        set_op_mix_ratio=1.0,
        local_connectivity=1.0,
        repulsion_strength=1.0,
        negative_sample_rate=5,
        transform_queue_size=4.0,
        a=None,
        b=None,
        random_state=None,
        angular_rp_forest=False,
        target_n_neighbors=-1,
        target_metric="categorical",
        target_metric_kwds=None,
        target_weight=0.5,
        transform_seed=42,
        verbose=False,
    ):
        self.metrics = metrics
        self.n_neighbors = n_neighbors
        self.output_metric = output_metric
        if output_metric_kwds is not None:
            self._output_metric_kwds = output_metric_kwds
        else:
            self._output_metric_kwds = {}

        if callable(self.output_metric):
            self._output_distance_func = self.output_metric
        elif (
            self.output_metric in dist.named_distances
            and self.output_metric in dist.named_distances_with_gradients
        ):
            self._output_distance_func = dist.named_distances_with_gradients[
                self.output_metric
            ]
        elif self.output_metric == "precomputed":
            raise ValueError("output_metric cannnot be 'precomputed'")
        else:
            if self.output_metric in dist.named_distances:
                raise ValueError(
                    "gradient function is not yet implemented for "
                    + repr(self.output_metric)
                    + "."
                )
            else:
                raise ValueError(
                    "output_metric is neither callable, " + "nor a recognised string"
                )

        self.n_epochs = n_epochs
        self.init = init
        self.n_components = n_components
        self.repulsion_strength = repulsion_strength
        self.learning_rate = learning_rate

        self.spread = spread
        self.min_dist = min_dist
        self.set_op_mix_ratio = set_op_mix_ratio
        self.local_connectivity = local_connectivity
        self.negative_sample_rate = negative_sample_rate
        self.random_state = random_state
        self.angular_rp_forest = angular_rp_forest
        self.transform_queue_size = transform_queue_size
        self.target_n_neighbors = target_n_neighbors
        self.target_metric = target_metric
        self.target_metric_kwds = target_metric_kwds
        self.target_weight = target_weight
        self.transform_seed = transform_seed
        self.verbose = verbose

        self.a = a
        self.b = b

    def _validate_parameters(self):
        if self.set_op_mix_ratio < 0.0 or self.set_op_mix_ratio > 1.0:
            raise ValueError("set_op_mix_ratio must be between 0.0 and 1.0")
        if self.repulsion_strength < 0.0:
            raise ValueError("repulsion_strength cannot be negative")
        if self.min_dist > self.spread:
            raise ValueError("min_dist must be less than or equal to spread")
        if self.min_dist < 0.0:
            raise ValueError("min_dist must be greater than 0.0")
        if not isinstance(self.init, str) and not isinstance(self.init, np.ndarray):
            raise ValueError("init must be a string or ndarray")
        if isinstance(self.init, str) and self.init not in ("spectral", "random"):
            raise ValueError('string init values must be "spectral" or "random"')
        if (
                isinstance(self.init, np.ndarray)
                and self.init.shape[1] != self.n_components
        ):
            raise ValueError("init ndarray must match n_components value")
        if self.negative_sample_rate < 0:
            raise ValueError("negative sample rate must be positive")
        if self.learning_rate < 0.0:
            raise ValueError("learning_rate must be positive")
        if self.n_neighbors < 2:
            raise ValueError("n_neighbors must be greater than 2")
        if self.target_n_neighbors < 2 and self.target_n_neighbors != -1:
            raise ValueError("target_n_neighbors must be greater than 2")
        if not isinstance(self.n_components, int):
            raise ValueError("n_components must be an int")
        if self.n_components < 1:
            raise ValueError("n_components must be greater than 0")
        if self.n_epochs is not None and (
                self.n_epochs <= 10 or not isinstance(self.n_epochs, int)
        ):
            raise ValueError("n_epochs must be a positive integer " "larger than 10")

        if callable(self.output_metric):
            self._output_distance_func = self.output_metric
        elif (
                self.output_metric in dist.named_distances
                and self.output_metric in dist.named_distances_with_gradients
        ):
            self._output_distance_func = dist.named_distances_with_gradients[
                self.output_metric
            ]
        elif self.output_metric == "precomputed":
            raise ValueError("output_metric cannnot be 'precomputed'")
        else:
            if self.output_metric in dist.named_distances:
                raise ValueError(
                    "gradient function is not yet implemented for "
                    + repr(self.output_metric)
                    + "."
                )
            else:
                raise ValueError(
                    "output_metric is neither callable, " + "nor a recognised string"
                )

        # validate metrics argument
        assert isinstance(self.metrics, list) or self.metrics == "infer"
        if self.metrics != "infer":
            for item in self.metrics:
                assert isinstance(item, tuple) and len(item) == 3
                assert isinstance(item[0], str)
                assert item[1] in dist.named_distances
                assert isinstance(item[2], list) and len(item[2]) >= 1

                for col in item[2]:
                    assert isinstance(col, str) or isinstance(col, int)

    def fit(self, X, y=None):

        self._validate_parameters()

        # X should be a pandas dataframe, or np.array; check
        # how column transformer handles this.
        self._raw_data = X

        # Handle all the optional arguments, setting default
        if self.a is None or self.b is None:
            self._a, self._b = find_ab_params(self.spread, self.min_dist)
        else:
            self._a = self.a
            self._b = self.b

        if self.target_metric_kwds is not None:
            self._target_metric_kwds = self.target_metric_kwds
        else:
            self._target_metric_kwds = {}

        if isinstance(self.init, np.ndarray):
            init = check_array(self.init, dtype=np.float32, accept_sparse=False)
        else:
            init = self.init

        self._initial_alpha = self.learning_rate

        # Error check n_neighbors based on data size
        if X.shape[0] <= self.n_neighbors:
            if X.shape[0] == 1:
                self.embedding_ = np.zeros(
                    (1, self.n_components)
                )  # needed to sklearn comparability
                return self

            warn(
                "n_neighbors is larger than the dataset size; truncating to "
                "X.shape[0] - 1"
            )
            self._n_neighbors = X.shape[0] - 1
        else:
            self._n_neighbors = self.n_neighbors

        if self.metrics == "infer":
            raise NotImplementedError("Metric inference not implemented yet")

        random_state = check_random_state(self.random_state)

        self.metric_graphs_ = {}
        self._sigmas = {}
        self._rhos = {}
        self._knn_indices = {}
        self._knn_dists = {}
        self._rp_forest = {}
        self.graph_ = None

        def is_discrete_metric(metric_data):
            return metric_data[1] in dist.DISCRETE_METRICS

        for metric_data in sorted(self.metrics, key=is_discrete_metric):
            name, metric, columns = metric_data
            print(name, metric, columns)

            if metric in dist.DISCRETE_METRICS:
                self.metric_graphs_[name] = None
                for col in columns:

                    discrete_space = X[col].values
                    metric_kws = dist.get_discrete_params(discrete_space, metric)

                    self.graph_ = discrete_metric_simplicial_set_intersection(
                        self.graph_,
                        discrete_space,
                        metric=metric,
                        metric_kws=metric_kws,
                    )
            else:
                # Sparse not supported yet
                sub_data = check_array(
                    X[columns], dtype=np.float32, accept_sparse=False
                )

                if X.shape[0] < 4096:
                    # small case
                    self._small_data = True
                    # TODO: metric keywords not supported yet!
                    if metric in ("ll_dirichlet", "hellinger"):
                        dmat = dist.pairwise_special_metric(sub_data, metric=metric)
                    else:
                        dmat = pairwise_distances(sub_data, metric=metric)

                    (
                        self.metric_graphs_[name],
                        self._sigmas[name],
                        self._rhos[name],
                    ) = fuzzy_simplicial_set(
                        dmat,
                        self._n_neighbors,
                        random_state,
                        "precomputed",
                        {},
                        None,
                        None,
                        self.angular_rp_forest,
                        self.set_op_mix_ratio,
                        self.local_connectivity,
                        self.verbose,
                    )
                else:
                    self._small_data = False
                    # Standard case
                    # TODO: metric keywords not supported yet!
                    (
                        self._knn_indices[name],
                        self._knn_dists[name],
                        self._rp_forest[name],
                    ) = nearest_neighbors(
                        sub_data,
                        self._n_neighbors,
                        metric,
                        {},
                        self.angular_rp_forest,
                        random_state,
                        self.verbose,
                    )

                    (
                        self.metric_graphs_[name],
                        self._sigmas[name],
                        self._rhos[name],
                    ) = fuzzy_simplicial_set(
                        sub_data,
                        self.n_neighbors,
                        random_state,
                        metric,
                        {},
                        self._knn_indices[name],
                        self._knn_dists[name],
                        self.angular_rp_forest,
                        self.set_op_mix_ratio,
                        self.local_connectivity,
                        self.verbose,
                    )
                    # TODO: set up transform data

                if self.graph_ is None:
                    self.graph_ = self.metric_graphs_[name]
                else:
                    self.graph_ = general_simplicial_set_intersection(
                        self.graph_, self.metric_graphs_[name], 0.5
                    )

            print(self.graph_.data)
            self.graph_ = reset_local_connectivity(self.graph_)

        if self.n_epochs is None:
            n_epochs = 0
        else:
            n_epochs = self.n_epochs

        if self.verbose:
            print("Construct embedding")

        # TODO: Handle connected component issues properly
        # For now we just use manhattan and hope.
        self.embedding_ = simplicial_set_embedding(
            self._raw_data,
            self.graph_,
            self.n_components,
            self._initial_alpha,
            self._a,
            self._b,
            self.repulsion_strength,
            self.negative_sample_rate,
            n_epochs,
            init,
            random_state,
            "manhattan",
            {},
            self._output_distance_func,
            self._output_metric_kwds,
            self.output_metric in ("euclidean", "l2"),
            self.verbose,
        )

        self._input_hash = joblib.hash(self._raw_data)

        return self<|MERGE_RESOLUTION|>--- conflicted
+++ resolved
@@ -242,7 +242,6 @@
 
         rp_forest = []
     else:
-<<<<<<< HEAD
         try:
             # Use pynndescent, if installed (python 3 only)
             from pynndescent import NNDescent
@@ -256,91 +255,6 @@
                 metric_kwds=metric_kwds,
                 random_state=random_state,
                 n_trees=n_trees,
-=======
-        if callable(metric):
-            distance_func = metric
-        elif metric in dist.named_distances:
-            distance_func = dist.named_distances[metric]
-        else:
-            raise ValueError("Metric is neither callable, " + "nor a recognised string")
-
-        if metric in (
-            "cosine",
-            "correlation",
-            "dice",
-            "jaccard",
-            "ll_dirichlet",
-            "hellinger",
-        ):
-            angular = True
-
-        rng_state = random_state.randint(INT32_MIN, INT32_MAX, 3).astype(np.int64)
-
-        if scipy.sparse.isspmatrix_csr(X):
-            if metric in sparse.sparse_named_distances:
-                distance_func = sparse.sparse_named_distances[metric]
-                if metric in sparse.sparse_need_n_features:
-                    metric_kwds["n_features"] = X.shape[1]
-            elif callable(metric):
-                distance_func = metric
-            else:
-                raise ValueError(
-                    "Metric {} not supported for sparse " + "data".format(metric)
-                )
-            # metric_nn_descent = sparse.make_sparse_nn_descent(
-            #     distance_func, tuple(metric_kwds.values())
-            # )
-
-            # TODO: Hacked values for now
-            n_trees = 5 + int(round((X.shape[0]) ** 0.5 / 20.0))
-            n_iters = max(5, int(round(np.log2(X.shape[0]))))
-            if verbose:
-                print(ts(), "Building RP forest with",  str(n_trees), "trees")
-
-            rp_forest = make_forest(X, n_neighbors, n_trees, rng_state, angular)
-            leaf_array = rptree_leaf_array(rp_forest)
-
-            if verbose:
-                print(ts(), "NN descent for", str(n_iters), "iterations")
-            knn_indices, knn_dists = sparse_nn.sparse_nn_descent(
-                X.indices,
-                X.indptr,
-                X.data,
-                X.shape[0],
-                n_neighbors,
-                rng_state,
-                distance_func,
-                tuple(metric_kwds.values()),
-                max_candidates=60,
-                rp_tree_init=True,
-                leaf_array=leaf_array,
-                n_iters=n_iters,
-                verbose=verbose,
-            )
-        else:
-            # metric_nn_descent = make_nn_descent(
-            #     distance_func, tuple(metric_kwds.values())
-            # )
-            # TODO: Hacked values for now
-            n_trees = 5 + int(round((X.shape[0]) ** 0.5 / 20.0))
-            n_iters = max(5, int(round(np.log2(X.shape[0]))))
-
-            if verbose:
-                print(ts(), "Building RP forest with", str(n_trees), "trees")
-            rp_forest = make_forest(X, n_neighbors, n_trees, rng_state, angular)
-            leaf_array = rptree_leaf_array(rp_forest)
-            if verbose:
-                print(ts(), "NN descent for", str(n_iters), "iterations")
-            knn_indices, knn_dists = nn_descent(
-                X,
-                n_neighbors,
-                rng_state,
-                distance_func,
-                tuple(metric_kwds.values()),
-                max_candidates=60,
-                rp_tree_init=True,
-                leaf_array=leaf_array,
->>>>>>> c18f5ff0
                 n_iters=n_iters,
                 max_candidates=60,
                 verbose=verbose,
