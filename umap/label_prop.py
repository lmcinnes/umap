--- conflicted
+++ resolved
@@ -146,11 +146,7 @@
     b,
     n_iter=100,
     n_epochs=32,
-<<<<<<< HEAD
     approx_n_parts=None,
-=======
-    approx_n_parts=65536,  # 4096,
->>>>>>> 5f4e7bfb
     n_components=2,
     scaling=1.0,
     random_scale=1.0,
