import numpy as np
from umap import UMAP
from warnings import warn, catch_warnings, filterwarnings
from numba import TypingError
import os
from umap.spectral import spectral_layout
from sklearn.utils import check_random_state
import codecs, pickle
from sklearn.neighbors import KDTree

try:
    # Used for tf.data.
    import tensorflow as tf
except ImportError:
    warn(
        """The umap.parametric_umap package requires Tensorflow > 2.0 to be installed.
    You can install Tensorflow at https://www.tensorflow.org/install
    
    or you can install the CPU version of Tensorflow using 

    pip install umap-learn[parametric_umap]

    """
    )
    raise ImportError("umap.parametric_umap requires Tensorflow >= 2.0") from None

try:
    import keras
    from keras import ops
except ImportError:
    warn(
        """The umap.parametric_umap package requires Keras >= 3 to be installed."""
    )
    raise ImportError("umap.parametric_umap requires Keras") from None

torch_imported = True
try:
    import torch
    import torch.nn as nn
    import torch.nn.functional as F
    import numpy as np
    import torch.onnx
    import torchvision
except ImportError:
    warn(
        """Torch and ONNX required for exporting to those formats."""
    )
    torch_imported = False


class ParametricUMAP(UMAP):
    def __init__(
        self,
        batch_size=None,
        dims=None,
        encoder=None,
        decoder=None,
        parametric_reconstruction=False,
        parametric_reconstruction_loss_fcn=None,
        parametric_reconstruction_loss_weight=1.0,
        autoencoder_loss=False,
        reconstruction_validation=None,
        global_correlation_loss_weight=0,
        keras_fit_kwargs={},
        **kwargs
    ):
        """
        Parametric UMAP subclassing UMAP-learn, based on keras/tensorflow.
        There is also a non-parametric implementation contained within to compare
        with the base non-parametric implementation.

        Parameters
        ----------
        batch_size : int, optional
            size of batch used for batch training, by default None
        dims :  tuple, optional
            dimensionality of data, if not flat (e.g. (32x32x3 images for ConvNet), by default None
        encoder : keras.Sequential, optional
            The encoder Keras network
        decoder : keras.Sequential, optional
            the decoder Keras network
        parametric_reconstruction : bool, optional
            Whether the decoder is parametric or non-parametric, by default False
        parametric_reconstruction_loss_fcn : bool, optional
            What loss function to use for parametric reconstruction,
            by default keras.losses.BinaryCrossentropy
        parametric_reconstruction_loss_weight : float, optional
            How to weight the parametric reconstruction loss relative to umap loss, by default 1.0
        autoencoder_loss : bool, optional
            [description], by default False
        reconstruction_validation : array, optional
            validation X data for reconstruction loss, by default None
        global_correlation_loss_weight : float, optional
            Whether to additionally train on correlation of global pairwise relationships (>0), by default 0
        keras_fit_kwargs : dict, optional
            additional arguments for model.fit (like callbacks), by default {}
        """
        super().__init__(**kwargs)

        # add to network
        self.dims = dims  # if this is an image, we should reshape for network
        self.encoder = encoder  # neural network used for embedding
        self.decoder = decoder  # neural network used for decoding
        self.parametric_reconstruction = parametric_reconstruction
        self.parametric_reconstruction_loss_weight = (
            parametric_reconstruction_loss_weight
        )
        self.parametric_reconstruction_loss_fcn = parametric_reconstruction_loss_fcn
        self.autoencoder_loss = autoencoder_loss
        self.batch_size = batch_size
        self.loss_report_frequency = 10
        self.global_correlation_loss_weight = global_correlation_loss_weight

        self.reconstruction_validation = (
            reconstruction_validation  # holdout data for reconstruction acc
        )
        self.keras_fit_kwargs = keras_fit_kwargs  # arguments for model.fit
        self.parametric_model = None

        # How many epochs to train for
        # (different than n_epochs which is specific to each sample)
        self.n_training_epochs = 1

        # Set optimizer.
        # Adam is better for parametric_embedding. Use gradient clipping by value.
        self.optimizer = keras.optimizers.Adam(1e-3, clipvalue=4.0)

        if self.encoder is not None:
            if encoder.outputs[0].shape[-1] != self.n_components:
                raise ValueError(
                    (
                        "Dimensionality of embedder network output ({}) does"
                        "not match n_components ({})".format(
                            encoder.outputs[0].shape[-1], self.n_components
                        )
                    )
                )

    def fit(self, X, y=None, precomputed_distances=None):
        if self.metric == "precomputed":
            if precomputed_distances is None:
                raise ValueError(
                    "Precomputed distances must be supplied if metric \
                    is precomputed."
                )
            # prepare X for training the network
            self._X = X
            # geneate the graph on precomputed distances
            return super().fit(precomputed_distances, y)
        else:
            return super().fit(X, y)

    def fit_transform(self, X, y=None, precomputed_distances=None):

        if self.metric == "precomputed":
            if precomputed_distances is None:
                raise ValueError(
                    "Precomputed distances must be supplied if metric \
                    is precomputed."
                )
            # prepare X for training the network
            self._X = X
            # generate the graph on precomputed distances
            return super().fit_transform(precomputed_distances, y)
        else:
            return super().fit_transform(X, y)

    def transform(self, X):
        """Transform X into the existing embedded space and return that
        transformed output.
        Parameters
        ----------
        X : array, shape (n_samples, n_features)
            New data to be transformed.
        Returns
        -------
        X_new : array, shape (n_samples, n_components)
            Embedding of the new data in low-dimensional space.
        """
        return self.encoder.predict(
            np.asanyarray(X), batch_size=self.batch_size, verbose=self.verbose
        )

    def inverse_transform(self, X):
        """ Transform X in the existing embedded space back into the input
        data space and return that transformed output.
        Parameters
        ----------
        X : array, shape (n_samples, n_components)
            New points to be inverse transformed.
        Returns
        -------
        X_new : array, shape (n_samples, n_features)
            Generated data points new data in data space.
        """
        if self.parametric_reconstruction:
            return self.decoder.predict(
                np.asanyarray(X), batch_size=self.batch_size, verbose=self.verbose
            )
        else:
            return super().inverse_transform(X)

    def _define_model(self):
        """Define the model in keras"""
        prlw = self.parametric_reconstruction_loss_weight
        self.parametric_model = UMAPModel(
            self._a,
            self._b,
            negative_sample_rate=self.negative_sample_rate,
            encoder=self.encoder,
            decoder=self.decoder,
            parametric_reconstruction_loss_fn=self.parametric_reconstruction_loss_fcn,
            parametric_reconstruction=self.parametric_reconstruction,
            parametric_reconstruction_loss_weight=prlw,
            global_correlation_loss_weight=self.global_correlation_loss_weight,
            autoencoder_loss=self.autoencoder_loss,
        )

    def _fit_embed_data(self, X, n_epochs, init, random_state):

        if self.metric == "precomputed":
            X = self._X

        # get dimensionality of dataset
        if self.dims is None:
            self.dims = [np.shape(X)[-1]]
        else:
            # reshape data for network
            if len(self.dims) > 1:
                X = np.reshape(X, [len(X)] + list(self.dims))

        if self.parametric_reconstruction and (np.max(X) > 1.0 or np.min(X) < 0.0):
            warn(
                "Data should be scaled to the range 0-1 for cross-entropy reconstruction loss."
            )

        # get dataset of edges
        (
            edge_dataset,
            self.batch_size,
            n_edges,
            head,
            tail,
            self.edge_weight,
        ) = construct_edge_dataset(
            X,
            self.graph_,
            self.n_epochs,
            self.batch_size,
            self.parametric_reconstruction,
            self.global_correlation_loss_weight,
        )
        self.head = ops.array(ops.expand_dims(head.astype(np.int64), 0))
        self.tail = ops.array(ops.expand_dims(tail.astype(np.int64), 0))

        init_embedding = None

        # create encoder and decoder model
        n_data = len(X)
        self.encoder, self.decoder = prepare_networks(
            self.encoder,
            self.decoder,
            self.n_components,
            self.dims,
            n_data,
            self.parametric_reconstruction,
            init_embedding,
        )

        # create the model
        self._define_model()

        # report every loss_report_frequency subdivision of an epochs
        steps_per_epoch = int(
            n_edges / self.batch_size / self.loss_report_frequency
        )

        # Validation dataset for reconstruction
        if (
            self.parametric_reconstruction
            and self.reconstruction_validation is not None
        ):

            # reshape data for network
            if len(self.dims) > 1:
                self.reconstruction_validation = np.reshape(
                    self.reconstruction_validation,
                    [len(self.reconstruction_validation)] + list(self.dims),
                )

            validation_data = (
                (
                    self.reconstruction_validation,
                    ops.zeros_like(self.reconstruction_validation),
                ),
                {"reconstruction": self.reconstruction_validation},
            )
        else:
            validation_data = None

        # create embedding
        history = self.parametric_model.fit(
            edge_dataset,
            epochs=self.loss_report_frequency * self.n_training_epochs,
            steps_per_epoch=steps_per_epoch,
            validation_data=validation_data,
            **self.keras_fit_kwargs
        )
        # save loss history dictionary
        self._history = history.history

        # get the final embedding
        embedding = self.encoder.predict(X, verbose=self.verbose)

        return embedding, {}

    def __getstate__(self):
        # this function supports pickling, making sure that objects can be pickled
        return dict(
            (k, v)
            for (k, v) in self.__dict__.items()
            if should_pickle(k, v) and k not in ("optimizer", "encoder", "decoder", "parametric_model")
        )

    def save(self, save_location, verbose=True, exclude_raw_data=False):

        # save encoder
        if self.encoder is not None:
            encoder_output = os.path.join(save_location, "encoder.keras")
            self.encoder.save(encoder_output)
            if verbose:
                print("Keras encoder model saved to {}".format(encoder_output))

        # save decoder
        if self.decoder is not None:
            decoder_output = os.path.join(save_location, "decoder.keras")
            self.decoder.save(decoder_output)
            if verbose:
                print("Keras decoder model saved to {}".format(decoder_output))

        # save parametric_model
        if self.parametric_model is not None:
            parametric_model_output = os.path.join(save_location, "parametric_model.keras")
            self.parametric_model.save(parametric_model_output)
            if verbose:
                print("Keras full model saved to {}".format(parametric_model_output))

        # Temporarily delete the raw data in the object, before saving it,
        # backing it up in raw_data
        raw_data = {}
        if exclude_raw_data:
            if hasattr(self, "_raw_data"):
                raw_data['root'] = self._raw_data
                del self._raw_data
            if hasattr(self, "knn_search_index") and hasattr(self.knn_search_index,
                                                             "_raw_data"):
                raw_data['knn'] = self.knn_search_index._raw_data
                del self.knn_search_index._raw_data

        # # save model.pkl (ignoring unpickleable warnings)
        with catch_warnings():
            filterwarnings("ignore")
            model_output = os.path.join(save_location, "model.pkl")
            with open(model_output, "wb") as output:
                pickle.dump(self, output, pickle.HIGHEST_PROTOCOL)
            if verbose:
                print("Pickle of ParametricUMAP model saved to {}".format(model_output))

<<<<<<< HEAD
        # Restore the original raw data to the object in memory
        if exclude_raw_data:
            if 'root' in raw_data:
                self._raw_data = raw_data['root']
            if 'knn' in raw_data:
                self.knn_search_index._raw_data = raw_data['knn']

=======
    def to_ONNX(self, save_location):
        """ Exports trained parametric UMAP as ONNX.
        """
        # Extract encoder
        km = self.encoder
        # Extract weights
        pm = PumapNet(self.dims[0], self.n_components)
        pm = weight_copier(km, pm)

        # Put in ONNX
        dummy_input = torch.randn(1, self.dims[0])
        # Invoke export
        return torch.onnx.export(pm, dummy_input, save_location)
>>>>>>> c72ac2f4

def get_graph_elements(graph_, n_epochs):
    """
    gets elements of graphs, weights, and number of epochs per edge

    Parameters
    ----------
    graph_ : scipy.sparse.csr.csr_matrix
        umap graph of probabilities
    n_epochs : int
        maximum number of epochs per edge

    Returns
    -------
    graph scipy.sparse.csr.csr_matrix
        umap graph
    epochs_per_sample np.array
        number of epochs to train each sample for
    head np.array
        edge head
    tail np.array
        edge tail
    weight np.array
        edge weight
    n_vertices int
        number of vertices in graph
    """
    ### should we remove redundancies () here??
    # graph_ = remove_redundant_edges(graph_)

    graph = graph_.tocoo()
    # eliminate duplicate entries by summing them together
    graph.sum_duplicates()
    # number of vertices in dataset
    n_vertices = graph.shape[1]
    # get the number of epochs based on the size of the dataset
    if n_epochs is None:
        # For smaller datasets we can use more epochs
        if graph.shape[0] <= 10000:
            n_epochs = 500
        else:
            n_epochs = 200
    # remove elements with very low probability
    graph.data[graph.data < (graph.data.max() / float(n_epochs))] = 0.0
    graph.eliminate_zeros()
    # get epochs per sample based upon edge probability
    epochs_per_sample = n_epochs * graph.data

    head = graph.row
    tail = graph.col
    weight = graph.data

    return graph, epochs_per_sample, head, tail, weight, n_vertices


def init_embedding_from_graph(
    _raw_data, graph, n_components, random_state, metric, _metric_kwds, init="spectral"
):
    """Initialize embedding using graph. This is for direct embeddings.

    Parameters
    ----------
    init : str, optional
        Type of initialization to use. Either random, or spectral, by default "spectral"

    Returns
    -------
    embedding : np.array
        the initialized embedding
    """
    if random_state is None:
        random_state = check_random_state(None)

    if isinstance(init, str) and init == "random":
        embedding = random_state.uniform(
            low=-10.0, high=10.0, size=(graph.shape[0], n_components)
        ).astype(np.float32)
    elif isinstance(init, str) and init == "spectral":
        # We add a little noise to avoid local minima for optimization to come

        initialisation = spectral_layout(
            _raw_data,
            graph,
            n_components,
            random_state,
            metric=metric,
            metric_kwds=_metric_kwds,
        )
        expansion = 10.0 / np.abs(initialisation).max()
        embedding = (initialisation * expansion).astype(
            np.float32
        ) + random_state.normal(
            scale=0.0001, size=[graph.shape[0], n_components]
        ).astype(
            np.float32
        )

    else:
        init_data = np.array(init)
        if len(init_data.shape) == 2:
            if np.unique(init_data, axis=0).shape[0] < init_data.shape[0]:
                tree = KDTree(init_data)
                dist, ind = tree.query(init_data, k=2)
                nndist = np.mean(dist[:, 1])
                embedding = init_data + random_state.normal(
                    scale=0.001 * nndist, size=init_data.shape
                ).astype(np.float32)
            else:
                embedding = init_data

    return embedding


def convert_distance_to_log_probability(distances, a=1.0, b=1.0):
    """
     convert distance representation into log probability,
        as a function of a, b params

    Parameters
    ----------
    distances : array
        euclidean distance between two points in embedding
    a : float, optional
        parameter based on min_dist, by default 1.0
    b : float, optional
        parameter based on min_dist, by default 1.0

    Returns
    -------
    float
        log probability in embedding space
    """
    return -ops.log1p(a * distances ** (2 * b))


def compute_cross_entropy(
    probabilities_graph, log_probabilities_distance, EPS=1e-4, repulsion_strength=1.0
):
    """
    Compute cross entropy between low and high probability

    Parameters
    ----------
    probabilities_graph : array
        high dimensional probabilities
    log_probabilities_distance : array
        low dimensional log probabilities
    EPS : float, optional
        offset to ensure log is taken of a positive number, by default 1e-4
    repulsion_strength : float, optional
        strength of repulsion between negative samples, by default 1.0

    Returns
    -------
    attraction_term: float
        attraction term for cross entropy loss
    repellant_term: float
        repellent term for cross entropy loss
    cross_entropy: float
        cross entropy umap loss

    """
    # cross entropy
    attraction_term = -probabilities_graph * ops.log_sigmoid(
        log_probabilities_distance
    )
    # use numerically stable repellent term
    # Shi et al. 2022 (https://arxiv.org/abs/2111.08851)
    # log(1 - sigmoid(logits)) = log(sigmoid(logits)) - logits
    repellant_term = (
        -(1.0 - probabilities_graph)
        * (ops.log_sigmoid(log_probabilities_distance) - log_probabilities_distance)
        * repulsion_strength
    )

    # balance the expected losses between attraction and repel
    CE = attraction_term + repellant_term
    return attraction_term, repellant_term, CE



def prepare_networks(
    encoder,
    decoder,
    n_components,
    dims,
    n_data,
    parametric_reconstruction,
    init_embedding=None,
):
    """
    Generates a set of keras networks for the encoder and decoder if one has not already
    been predefined.

    Parameters
    ----------
    encoder : keras.Sequential
        The encoder Keras network
    decoder : keras.Sequential
        the decoder Keras network
    n_components : int
        the dimensionality of the latent space
    dims : tuple of shape (dim1, dim2, dim3...)
        dimensionality of data
    n_data : number of elements in dataset
        # of elements in training dataset
    parametric_reconstruction : bool
        Whether the decoder is parametric or non-parametric
    init_embedding : array (optional, default None)
        The initial embedding, for nonparametric embeddings

    Returns
    -------
    encoder: keras.Sequential
        encoder keras network
    decoder: keras.Sequential
        decoder keras network
    """

    if encoder is None:
        encoder = keras.Sequential(
            [
                keras.layers.Input(shape=dims),
                keras.layers.Flatten(),
                keras.layers.Dense(units=100, activation="relu"),
                keras.layers.Dense(units=100, activation="relu"),
                keras.layers.Dense(units=100, activation="relu"),
                keras.layers.Dense(units=n_components, name="z"),
            ]
        )

    if decoder is None:
        if parametric_reconstruction:
            decoder = keras.Sequential(
                [
                    keras.layers.Input(shape=(n_components,)),
                    keras.layers.Dense(units=100, activation="relu"),
                    keras.layers.Dense(units=100, activation="relu"),
                    keras.layers.Dense(units=100, activation="relu"),
                    keras.layers.Dense(
                        units=np.product(dims), name="recon", activation=None
                    ),
                    keras.layers.Reshape(dims),
                ]
            )

    return encoder, decoder


def construct_edge_dataset(
    X,
    graph_,
    n_epochs,
    batch_size,
    parametric_reconstruction,
    global_correlation_loss_weight,
):
    """
    Construct a tf.data.Dataset of edges, sampled by edge weight.

    Parameters
    ----------
    X : array, shape (n_samples, n_features)
        New data to be transformed.
    graph_ : scipy.sparse.csr.csr_matrix
        Generated UMAP graph
    n_epochs : int
        # of epochs to train each edge
    batch_size : int
        batch size
    parametric_reconstruction : bool
        Whether the decoder is parametric or non-parametric
    """
    def gather_index(index):
        return X[index]

    # if X is > 512Mb in size, we need to use a different, slower method for
    #    batching data.
    gather_indices_in_python = True if X.nbytes * 1e-9 > 0.5 else False

    def gather_X(edge_to, edge_from):
        # gather data from indexes (edges) in either numpy of tf, depending on array size
        if gather_indices_in_python:
            edge_to_batch = tf.py_function(gather_index, [edge_to], [tf.float32])[0]
            edge_from_batch = tf.py_function(gather_index, [edge_from], [tf.float32])[0]
        else:
            edge_to_batch = tf.gather(X, edge_to)
            edge_from_batch = tf.gather(X, edge_from)
        return edge_to_batch, edge_from_batch

    def get_outputs(edge_to_batch, edge_from_batch):
        outputs = {"umap": ops.repeat(0, batch_size)}
        if global_correlation_loss_weight > 0:
            outputs["global_correlation"] = edge_to_batch
        if parametric_reconstruction:
            # add reconstruction to iterator output
            # edge_out = ops.concatenate([edge_to_batch, edge_from_batch], axis=0)
            outputs["reconstruction"] = edge_to_batch
        return (edge_to_batch, edge_from_batch), outputs

    # get data from graph
    _, epochs_per_sample, head, tail, weight, n_vertices = get_graph_elements(
        graph_, n_epochs
    )

    # number of elements per batch for embedding
    if batch_size is None:
        # batch size can be larger if its just over embeddings
        batch_size = int(np.min([n_vertices, 1000]))

    edges_to_exp, edges_from_exp = (
        np.repeat(head, epochs_per_sample.astype("int")),
        np.repeat(tail, epochs_per_sample.astype("int")),
    )

    # shuffle edges
    shuffle_mask = np.random.permutation(range(len(edges_to_exp)))
    edges_to_exp = edges_to_exp[shuffle_mask].astype(np.int64)
    edges_from_exp = edges_from_exp[shuffle_mask].astype(np.int64)

    # create edge iterator
    edge_dataset = tf.data.Dataset.from_tensor_slices(
        (edges_to_exp, edges_from_exp)
    )
    edge_dataset = edge_dataset.repeat()
    edge_dataset = edge_dataset.shuffle(10000)
    edge_dataset = edge_dataset.batch(batch_size, drop_remainder=True)
    edge_dataset = edge_dataset.map(
        gather_X, num_parallel_calls=tf.data.experimental.AUTOTUNE
    )
    edge_dataset = edge_dataset.map(
        get_outputs, num_parallel_calls=tf.data.experimental.AUTOTUNE
    )
    edge_dataset = edge_dataset.prefetch(10)

    return edge_dataset, batch_size, len(edges_to_exp), head, tail, weight


def should_pickle(key, val):
    """
    Checks if a dictionary item can be pickled

    Parameters
    ----------
    key : try
        key for dictionary element
    val : None
        element of dictionary

    Returns
    -------
    picklable: bool
        whether the dictionary item can be pickled
    """
    try:
        ## make sure object can be pickled and then re-read
        # pickle object
        pickled = codecs.encode(pickle.dumps(val), "base64").decode()
        # unpickle object
        _ = pickle.loads(codecs.decode(pickled.encode(), "base64"))
    except (
        pickle.PicklingError,
        tf.errors.InvalidArgumentError,
        TypeError,
        tf.errors.InternalError,
        tf.errors.NotFoundError,
        OverflowError,
        TypingError,
        AttributeError,
    ) as e:
        warn("Did not pickle {}: {}".format(key, e))
        return False
    except ValueError as e:
        warn(f"Failed at pickling {key}:{val} due to {e}")
        return False
    return True


def load_ParametricUMAP(save_location, verbose=True):
    """
    Load a parametric UMAP model consisting of a umap-learn UMAP object
    and corresponding keras models.

    Parameters
    ----------
    save_location : str
        the folder that the model was saved in
    verbose : bool, optional
        Whether to print the loading steps, by default True

    Returns
    -------
    parametric_umap.ParametricUMAP
        Parametric UMAP objects
    """

    ## Loads a ParametricUMAP model and its related keras models

    model_output = os.path.join(save_location, "model.pkl")
    model = pickle.load((open(model_output, "rb")))
    if verbose:
        print("Pickle of ParametricUMAP model loaded from {}".format(model_output))

    # load encoder
    encoder_output = os.path.join(save_location, "encoder.keras")
    if os.path.exists(encoder_output):
        model.encoder = keras.models.load_model(encoder_output)
        if verbose:
            print("Keras encoder model loaded from {}".format(encoder_output))

    # save decoder
    decoder_output = os.path.join(save_location, "decoder.keras")
    if os.path.exists(decoder_output):
        model.decoder = keras.models.load_model(decoder_output)
        print("Keras decoder model loaded from {}".format(decoder_output))

    # save parametric_model
    parametric_model_output = os.path.join(save_location, "parametric_model")
    if os.path.exists(parametric_model_output):
        model.parametric_model = keras.models.load_model(
            parametric_model_output
        )
        print("Keras full model loaded from {}".format(parametric_model_output))

    return model


def covariance(x,
               y=None,
               keepdims=False):
    """Adapted from TF Probability."""
    x = ops.convert_to_tensor(x)
    # Covariance *only* uses the centered versions of x (and y).
    x = x - ops.mean(x, axis=0, keepdims=True)

    if y is None:
        y = x
        event_axis = ops.mean(
          x * ops.conj(y), axis=0, keepdims=keepdims)
    else:
        y = ops.convert_to_tensor(y, dtype=x.dtype)
        y = y - ops.mean(y, axis=0, keepdims=True)
        event_axis = [len(x.shape) - 1]
    sample_axis = [0]

    event_axis = ops.cast(event_axis, dtype="int32")
    sample_axis = ops.cast(sample_axis, dtype="int32")

    x_permed = ops.transpose(x)
    y_permed = ops.transpose(y)

    n_events = ops.shape(x_permed)[0]
    n_samples = ops.shape(x_permed)[1]

    # Flatten sample_axis into one long dim.
    x_permed_flat = ops.reshape(
        x_permed, (n_events, n_samples))
    y_permed_flat = ops.reshape(
        y_permed, (n_events, n_samples))
    # Do the same for event_axis.
    x_permed_flat = ops.reshape(
        x_permed, (n_events, n_samples))
    y_permed_flat = ops.reshape(
        y_permed, (n_events, n_samples))

    # After matmul, cov.shape = batch_shape + [n_events, n_events]
    cov = ops.matmul(
        x_permed_flat, ops.transpose(y_permed_flat)) / ops.cast(
            n_samples, x.dtype)

    cov = ops.reshape(
        cov,
        (n_events**2, 1),
    )

    # Permuting by the argsort inverts the permutation, making
    # cov.shape have ones in the position where there were samples, and
    # [n_events * n_events] in the event position.
    cov = ops.transpose(cov)

    # Now expand event_shape**2 into event_shape + event_shape.
    # We here use (for the first time) the fact that we require event_axis to be
    # contiguous.
    cov = ops.reshape(
        cov,
        ops.shape(cov)[:1] + (n_events, n_events),
    )

    if not keepdims:
        cov = ops.squeeze(cov, axis=0)
    return cov


def correlation(x,
                y=None,
                keepdims=False):
    x = x / ops.std(x, axis=0, keepdims=True)
    if y is not None:
        y = y / ops.std(y, axis=0, keepdims=True)
    return covariance(
        x=x,
        y=y,
        keepdims=keepdims)


class StopGradient(keras.layers.Layer):
    def call(self, x):
        return ops.stop_gradient(x)


class UMAPModel(keras.Model):
    def __init__(self,
                 umap_loss_a,
                 umap_loss_b,
                 negative_sample_rate,
                 encoder,
                 decoder,
                 optimizer=None,
                 parametric_reconstruction_loss_fn=None,
                 parametric_reconstruction=False,
                 parametric_reconstruction_loss_weight=1.,
                 global_correlation_loss_weight=0.,
                 autoencoder_loss=False,
                 name="umap_model"):
        super().__init__(name=name)

        self.encoder = encoder
        self.decoder = decoder
        self.parametric_reconstruction = parametric_reconstruction
        self.global_correlation_loss_weight = global_correlation_loss_weight
        self.parametric_reconstruction_loss_weight = (
            parametric_reconstruction_loss_weight
        )
        self.negative_sample_rate = negative_sample_rate
        self.umap_loss_a = umap_loss_a
        self.umap_loss_b = umap_loss_b
        self.autoencoder_loss = autoencoder_loss

        optimizer = optimizer or keras.optimizers.Adam(1e-3, clipvalue=4.0)
        self.compile(optimizer=optimizer)

        self.flatten = keras.layers.Flatten()
        self.seed_generator = keras.random.SeedGenerator()
        if parametric_reconstruction_loss_fn is None:
            self.parametric_reconstruction_loss_fn = keras.losses.BinaryCrossentropy(
                from_logits=True
            )
        else:
            self.parametric_reconstruction_loss_fn = (
                parametric_reconstruction_loss_fn
            )

    def call(self, inputs):
        to_x, from_x = inputs
        embedding_to = self.encoder(to_x)
        embedding_from = self.encoder(from_x)

        y_pred = {
            "embedding_to": embedding_to,
            "embedding_from": embedding_from,
        }
        if self.parametric_reconstruction:
            # parametric reconstruction
            if self.autoencoder_loss:
                embedding_to_recon = self.decoder(embedding_to)
            else:
                # stop gradient of reconstruction loss before it reaches the encoder
                embedding_to_recon = self.decoder(ops.stop_gradient(embedding_to))
            y_pred["reconstruction"] = embedding_to_recon
        return y_pred

    def compute_loss(
        self, x=None, y=None, y_pred=None, sample_weight=None, **kwargs
    ):
        losses = []
        # Regularization losses.
        for loss in self.losses:
            losses.append(ops.cast(loss, dtype=keras.backend.floatx()))

        # umap loss
        losses.append(self._umap_loss(y_pred))

        # global correlation loss
        if self.global_correlation_loss_weight > 0:
            losses.append(self._global_correlation_loss(y, y_pred))

        # parametric reconstruction loss
        if self.parametric_reconstruction:
            losses.append(self._parametric_reconstruction_loss(y, y_pred))

        return ops.sum(losses)

    def _umap_loss(self, y_pred, repulsion_strength=1.0):
        # split out to/from
        embedding_to = y_pred["embedding_to"]
        embedding_from = y_pred["embedding_from"]

        # get negative samples
        embedding_neg_to = ops.repeat(embedding_to, self.negative_sample_rate, axis=0)
        repeat_neg = ops.repeat(embedding_from, self.negative_sample_rate, axis=0)

        repeat_neg_batch_dim = ops.shape(repeat_neg)[0]
        shuffled_indices = keras.random.shuffle(
            ops.arange(repeat_neg_batch_dim), seed=self.seed_generator)

        if keras.config.backend() == "tensorflow":
            embedding_neg_from = tf.gather(
                repeat_neg, shuffled_indices
            )
        else:
            embedding_neg_from = repeat_neg[shuffled_indices]

        #  distances between samples (and negative samples)
        distance_embedding = ops.concatenate(
            [
                ops.norm(embedding_to - embedding_from, axis=1),
                ops.norm(embedding_neg_to - embedding_neg_from, axis=1),
            ],
            axis=0,
        )

        # convert distances to probabilities
        log_probabilities_distance = convert_distance_to_log_probability(
            distance_embedding, self.umap_loss_a, self.umap_loss_b
        )

        # set true probabilities based on negative sampling
        batch_size = ops.shape(embedding_to)[0]
        probabilities_graph = ops.concatenate(
            [
                ops.ones((batch_size,)),
                ops.zeros((batch_size * self.negative_sample_rate,)),
            ],
            axis=0
        )

        # compute cross entropy
        (attraction_loss, repellant_loss, ce_loss) = compute_cross_entropy(
            probabilities_graph,
            log_probabilities_distance,
            repulsion_strength=repulsion_strength,
        )

        return ops.mean(ce_loss)

    def _global_correlation_loss(self, y, y_pred):
        # flatten data
        x = self.flatten(y["global_correlation"])
        z_x = self.flatten(y_pred["embedding_to"])

        # z score data
        def z_score(x):
            return (x - ops.mean(x)) / ops.std(x)

        x = z_score(x)
        z_x = z_score(z_x)

        # clip distances to 10 standard deviations for stability
        x = ops.clip(x, -10, 10)
        z_x = ops.clip(z_x, -10, 10)

        dx = ops.norm(x[1:] - x[:-1], axis=1)
        dz = ops.norm(z_x[1:] - z_x[:-1], axis=1)

        # jitter dz to prevent mode collapse
        dz = dz + keras.random.uniform(dz.shape, seed=self.seed_generator) * 1e-10

        # compute correlation
        corr_d = ops.squeeze(
            correlation(
                x=ops.expand_dims(dx, -1), y=ops.expand_dims(dz, -1)
            )
        )
        return -corr_d * self.global_correlation_loss_weight

    def _parametric_reconstruction_loss(self, y, y_pred):
        loss = self.parametric_reconstruction_loss_fn(
            y["reconstruction"], y_pred["reconstruction"])
        return loss * self.parametric_reconstruction_loss_weight

##################################################
# 1. Pytorch version of parametric UMAP network. #
##################################################

if torch_imported:

    class PumapNet(nn.Module):


        def __init__(self, indim, outdim):

            super(PumapNet, self).__init__()
            self.dense1 = nn.Linear(indim, 100)
            self.dense2 = nn.Linear(100, 100)
            self.dense3 = nn.Linear(100, 100)
            self.dense4 = nn.Linear(100, outdim)

            """
            Creates the same network as the one used by parametric UMAP.
            Note: shape of network is fixed.

            Parameters
            ----------
            indim : int
                dimension of input to network.
            outdim : int
                dimension of output of network.
            """

        def forward(self, x):
            x = self.dense1(x)
            x = F.relu(x)
            x = self.dense2(x)
            x = F.relu(x)
            x = self.dense3(x)
            x = F.relu(x)
            x = self.dense4(x)
            x = F.relu(x)
            return x

    ######################
    # 2. Copying weights #
    ######################

    def weight_copier(km, pm):
        """ Copies weights from a parametric UMAP encoder to pytorch.
        Parameters
        ----------
        km : encoder extracted from parametric UMAP.
        pm: a PumapNet object. Will be overwritten.
        Returns
        -------
        pm : PumapNet Object.
            Net with copied weights.
        """
        kweights = km.get_weights()
        n_layers = int(len(kweights)/2)  # The actual number of layers

        # Get the names of the pytorch layers
        all_keys = [x for x in pm.state_dict().keys()]
        pm_names = [all_keys[2*i].split(".")[0] for i in range(4)]

        # Set a variable for the state dict
        pyt_state_dict = pm.state_dict()

        for i in range(n_layers):
            pyt_state_dict[pm_names[i] + ".bias"] = kweights[2*i + 1]
            pyt_state_dict[pm_names[i] + ".weight"] = np.transpose(kweights[2*i])

        for key in pyt_state_dict.keys():
            pyt_state_dict[key] = torch.from_numpy(pyt_state_dict[key])

        # Update
        pm.load_state_dict(pyt_state_dict)
        return pm
else:
    pass<|MERGE_RESOLUTION|>--- conflicted
+++ resolved
@@ -366,7 +366,6 @@
             if verbose:
                 print("Pickle of ParametricUMAP model saved to {}".format(model_output))
 
-<<<<<<< HEAD
         # Restore the original raw data to the object in memory
         if exclude_raw_data:
             if 'root' in raw_data:
@@ -374,7 +373,6 @@
             if 'knn' in raw_data:
                 self.knn_search_index._raw_data = raw_data['knn']
 
-=======
     def to_ONNX(self, save_location):
         """ Exports trained parametric UMAP as ONNX.
         """
@@ -388,7 +386,7 @@
         dummy_input = torch.randn(1, self.dims[0])
         # Invoke export
         return torch.onnx.export(pm, dummy_input, save_location)
->>>>>>> c72ac2f4
+
 
 def get_graph_elements(graph_, n_epochs):
     """
