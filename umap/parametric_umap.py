import numpy as np
from umap import UMAP
from warnings import warn, catch_warnings, filterwarnings
from numba import TypingError
import os
from umap.spectral import spectral_layout
from sklearn.utils import check_random_state, check_array
import codecs, pickle
from sklearn.neighbors import KDTree

try:
    # Used for tf.data.
    import tensorflow as tf
except ImportError:
    warn(
        """The umap.parametric_umap package requires Tensorflow > 2.0 to be installed.
    You can install Tensorflow at https://www.tensorflow.org/install
    
    or you can install the CPU version of Tensorflow using 

    pip install umap-learn[parametric_umap]

    """
    )
    raise ImportError("umap.parametric_umap requires Tensorflow >= 2.0") from None

try:
    import keras
    from keras import ops
except ImportError:
    warn("""The umap.parametric_umap package requires Keras >= 3 to be installed.""")
    raise ImportError("umap.parametric_umap requires Keras") from None

torch_imported = True
try:
    import torch
    import torch.nn as nn
    import torch.nn.functional as F
    import numpy as np
    import torch.onnx
    import torchvision
except ImportError:
    warn("""Torch and ONNX required for exporting to those formats.""")
    torch_imported = False


class ParametricUMAP(UMAP):
    def __init__(
        self,
        batch_size=None,
        dims=None,
        encoder=None,
        decoder=None,
        parametric_reconstruction=False,
        parametric_reconstruction_loss_fcn=None,
        parametric_reconstruction_loss_weight=1.0,
        autoencoder_loss=False,
        reconstruction_validation=None,
        global_correlation_loss_weight=0,
        landmark_loss_fn=None,
        landmark_loss_weight=1.0,
        keras_fit_kwargs={},
        **kwargs,
    ):
        """
        Parametric UMAP subclassing UMAP-learn, based on keras/tensorflow.
        There is also a non-parametric implementation contained within to compare
        with the base non-parametric implementation.

        Parameters
        ----------
        batch_size : int, optional
            size of batch used for batch training, by default None
        dims :  tuple, optional
            dimensionality of data, if not flat (e.g. (32x32x3 images for ConvNet), by default None
        encoder : keras.Sequential, optional
            The encoder Keras network
        decoder : keras.Sequential, optional
            the decoder Keras network
        parametric_reconstruction : bool, optional
            Whether the decoder is parametric or non-parametric, by default False
        parametric_reconstruction_loss_fcn : bool, optional
            What loss function to use for parametric reconstruction,
            by default keras.losses.BinaryCrossentropy
        parametric_reconstruction_loss_weight : float, optional
            How to weight the parametric reconstruction loss relative to umap loss, by default 1.0
        autoencoder_loss : bool, optional
            [description], by default False
        reconstruction_validation : array, optional
            validation X data for reconstruction loss, by default None
        global_correlation_loss_weight : float, optional
            Whether to additionally train on correlation of global pairwise relationships (>0), by default 0
        landmark_loss_fn : callable, optional
            The function to use for landmark loss, by default the euclidean distance
        landmark_loss_weight : float, optional
            How to weight the landmark loss relative to umap loss, by default 1.0
        keras_fit_kwargs : dict, optional
            additional arguments for model.fit (like callbacks), by default {}
        """
        super().__init__(**kwargs)

        # add to network
        self.dims = dims  # if this is an image, we should reshape for network
        self.encoder = encoder  # neural network used for embedding
        self.decoder = decoder  # neural network used for decoding
        self.parametric_reconstruction = parametric_reconstruction
        self.parametric_reconstruction_loss_weight = (
            parametric_reconstruction_loss_weight
        )
        self.parametric_reconstruction_loss_fcn = parametric_reconstruction_loss_fcn
        self.autoencoder_loss = autoencoder_loss
        self.batch_size = batch_size
        self.loss_report_frequency = 10
        self.global_correlation_loss_weight = global_correlation_loss_weight
        self.landmark_loss_fn = landmark_loss_fn
        self.landmark_loss_weight = landmark_loss_weight
        self.prev_epoch_X = None
        self.window_vals = None

        self.reconstruction_validation = (
            reconstruction_validation  # holdout data for reconstruction acc
        )
        self.keras_fit_kwargs = keras_fit_kwargs  # arguments for model.fit
        self.parametric_model = None

        # Pass the random state on to keras. This will set the numpy,
        # backend, and python random seeds
        # For reproducable training.
        if isinstance(self.random_state, int):
            keras.utils.set_random_seed(self.random_state)

        # How many epochs to train for
        # (different than n_epochs which is specific to each sample)
        self.n_training_epochs = 1

        # Set optimizer.
        # Adam is better for parametric_embedding. Use gradient clipping by value.
        self.optimizer = keras.optimizers.Adam(1e-3, clipvalue=4.0)

        if self.encoder is not None:
            if encoder.outputs[0].shape[-1] != self.n_components:
                raise ValueError(
                    (
                        "Dimensionality of embedder network output ({}) does"
                        "not match n_components ({})".format(
                            encoder.outputs[0].shape[-1], self.n_components
                        )
                    )
                )

    def fit(self, X, y=None, precomputed_distances=None, landmark_positions=None):
        """Fit X into an embedded space.

        Optionally use a precomputed distance matrix, y for supervised
        dimension reduction, or landmarked positions.

        Parameters
        ----------
        X : array, shape (n_samples, n_features)
            Contains a sample per row. If the method is 'exact', X may
            be a sparse matrix of type 'csr', 'csc' or 'coo'.
            Unlike UMAP, ParametricUMAP requires precomputed distances to
            be passed seperately.

        y : array, shape (n_samples)
            A target array for supervised dimension reduction. How this is
            handled is determined by parameters UMAP was instantiated with.
            The relevant attributes are ``target_metric`` and
            ``target_metric_kwds``.

        precomputed_distances : array, shape (n_samples, n_samples), optional
            A precomputed a square distance matrix. Unlike UMAP, ParametricUMAP
            still requires X to be passed seperately for training.

        landmark_positions : array, shape (n_samples, n_components), optional
            The desired position in low-dimensional space of each sample in X.
            Points that are not landmarks should have nan coordinates.
        """
        if (self.prev_epoch_X is not None) & (landmark_positions is None):
            # Add the landmark points for training, then make a landmark vector.
            landmark_positions = np.stack(
                [np.array([np.nan, np.nan])]*X.shape[0] + list(
                    self.transform(
                        self.prev_epoch_X
                    )
                )
            )
            X = np.concatenate((X, self.prev_epoch_X))

        if landmark_positions is not None:
            len_X = len(X)
            len_land = len(landmark_positions)
            if len_X != len_land:
                raise ValueError(
                    f"Length of x = {len_X}, length of landmark_positions \
                    = {len_land}, while it must be equal."
                )

        if self.metric == "precomputed":
            if precomputed_distances is None:
                raise ValueError(
                    "Precomputed distances must be supplied if metric \
                    is precomputed."
                )
            # prepare X for training the network
            self._X = X
            # geneate the graph on precomputed distances
            return super().fit(
                precomputed_distances, y, landmark_positions=landmark_positions
            )

        else:
            return super().fit(X, y, landmark_positions=landmark_positions)

    def fit_transform(
        self, X, y=None, precomputed_distances=None, landmark_positions=None
    ):
        """Fit X into an embedded space.

        Optionally use a precomputed distance matrix, y for supervised
        dimension reduction, or landmarked positions.

        Parameters
        ----------
        X : array, shape (n_samples, n_features)
            Contains a sample per row. If the method is 'exact', X may
            be a sparse matrix of type 'csr', 'csc' or 'coo'.
            Unlike UMAP, ParametricUMAP requires precomputed distances to
            be passed seperately.

        y : array, shape (n_samples)
            A target array for supervised dimension reduction. How this is
            handled is determined by parameters UMAP was instantiated with.
            The relevant attributes are ``target_metric`` and
            ``target_metric_kwds``.

        precomputed_distances : array, shape (n_samples, n_samples), optional
            A precomputed a square distance matrix. Unlike UMAP, ParametricUMAP
            still requires X to be passed seperately for training.

        landmark_positions : array, shape (n_samples, n_components), optional
            The desired position in low-dimensional space of each sample in X.
            Points that are not landmarks should have nan coordinates.
        """
        if (self.prev_epoch_X is not None) & (landmark_positions is None):
            # Add the landmark points for training, then make a landmark vector.
            landmark_positions = np.stack(
                [np.array([np.nan, np.nan])]*X.shape[0] + list(
                    self.transform(
                        self.prev_epoch_X
                    )
                )
            )
            X = np.concatenate((X, self.prev_epoch_X))

        if landmark_positions is not None:
            len_X = len(X)
            len_land = len(landmark_positions)
            if len_X != len_land:
                raise ValueError(
                    f"Length of x = {len_X}, length of landmark_positions \
                    = {len_land}, while it must be equal."
                )

        if self.metric == "precomputed":
            if precomputed_distances is None:
                raise ValueError(
                    "Precomputed distances must be supplied if metric \
                    is precomputed."
                )
            # prepare X for training the network
            self._X = X
            # generate the graph on precomputed distances
            # landmark positions are cleaned up inside the
            # .fit() component of .fit_transform()
            return super().fit_transform(
                precomputed_distances, y, landmark_positions=landmark_positions
            )
        else:
            # landmark positions are cleaned up inside the
            # .fit() component of .fit_transform()
            return super().fit_transform(X, y, landmark_positions=landmark_positions)

    def transform(self, X, batch_size=None):
        """Transform X into the existing embedded space and return that
        transformed output.

        Parameters
        ----------
        X : array, shape (n_samples, n_features)
            New data to be transformed.
        batch_size : int, optional
            Batch size for inference, defaults to the self.batch_size used in training.

        Returns
        -------
        X_new : array, shape (n_samples, n_components)
            Embedding of the new data in low-dimensional space.
        """
        batch_size = batch_size if batch_size else self.batch_size

        return self.encoder.predict(
            np.asanyarray(X), batch_size=batch_size, verbose=self.verbose
        )

    def inverse_transform(self, X):
        """Transform X in the existing embedded space back into the input
        data space and return that transformed output.

        Parameters
        ----------
        X : array, shape (n_samples, n_components)
            New points to be inverse transformed.
        Returns
        -------
        X_new : array, shape (n_samples, n_features)
            Generated data points new data in data space.
        """
        if self.parametric_reconstruction:
            return self.decoder.predict(
                np.asanyarray(X), batch_size=self.batch_size, verbose=self.verbose
            )
        else:
            return super().inverse_transform(X)

    def _define_model(self):
        """Define the model in keras"""
        prlw = self.parametric_reconstruction_loss_weight
        self.parametric_model = UMAPModel(
            self._a,
            self._b,
            negative_sample_rate=self.negative_sample_rate,
            encoder=self.encoder,
            decoder=self.decoder,
            parametric_reconstruction_loss_fn=self.parametric_reconstruction_loss_fcn,
            parametric_reconstruction=self.parametric_reconstruction,
            parametric_reconstruction_loss_weight=prlw,
            global_correlation_loss_weight=self.global_correlation_loss_weight,
            autoencoder_loss=self.autoencoder_loss,
            landmark_loss_fn=self.landmark_loss_fn,
            landmark_loss_weight=self.landmark_loss_weight,
            optimizer=self.optimizer,
        )

    def _fit_embed_data(self, X, n_epochs, init, random_state, landmark_positions=None):

        if self.metric == "precomputed":
            X = self._X

        # get dimensionality of dataset
        if self.dims is None:
            self.dims = [np.shape(X)[-1]]
        else:
            # reshape data for network
            if len(self.dims) > 1:
                X = np.reshape(X, [len(X)] + list(self.dims))

        if self.parametric_reconstruction and (np.max(X) > 1.0 or np.min(X) < 0.0):
            warn(
                "Data should be scaled to the range 0-1 for cross-entropy reconstruction loss."
            )

        # Make sure landmark_positions is float32.
        if landmark_positions is not None:
            landmark_positions = check_array(
                landmark_positions,
                dtype=np.float32,
                force_all_finite="allow-nan",
            )

        # get dataset of edges
        (
            edge_dataset,
            self.batch_size,
            n_edges,
            head,
            tail,
            self.edge_weight,
        ) = construct_edge_dataset(
            X,
            self.graph_,
            self.n_epochs,
            self.batch_size,
            self.parametric_reconstruction,
            self.global_correlation_loss_weight,
            landmark_positions=landmark_positions,
        )
        self.head = ops.array(ops.expand_dims(head.astype(np.int64), 0))
        self.tail = ops.array(ops.expand_dims(tail.astype(np.int64), 0))

        if self.parametric_model is None:
            init_embedding = None

            # create encoder and decoder model
            n_data = len(X)
            self.encoder, self.decoder = prepare_networks(
                self.encoder,
                self.decoder,
                self.n_components,
                self.dims,
                n_data,
                self.parametric_reconstruction,
                init_embedding,
            )

            # create the model
            self._define_model()

        # report every loss_report_frequency subdivision of an epochs
        steps_per_epoch = int(n_edges / self.batch_size / self.loss_report_frequency)

        # Validation dataset for reconstruction
        if (
            self.parametric_reconstruction
            and self.reconstruction_validation is not None
        ):

            # reshape data for network
            if len(self.dims) > 1:
                self.reconstruction_validation = np.reshape(
                    self.reconstruction_validation,
                    [len(self.reconstruction_validation)] + list(self.dims),
                )

            validation_data = (
                (
                    self.reconstruction_validation,
                    ops.zeros_like(self.reconstruction_validation),
                ),
                {"reconstruction": self.reconstruction_validation},
            )
        else:
            validation_data = None

        # create embedding
        history = self.parametric_model.fit(
            edge_dataset,
            epochs=self.loss_report_frequency * self.n_training_epochs,
            steps_per_epoch=steps_per_epoch,
            validation_data=validation_data,
            **self.keras_fit_kwargs,
        )
        # Add loss history from this training iteration.
        if not hasattr(self, "_history"):
            self._history = history.history
        else:
            for key in history.history.keys():
                self._history[key] += history.history[key]

        # get the final embedding
        embedding = self.encoder.predict(X, verbose=self.verbose)

        return embedding, {}

    def __getstate__(self):
        # this function supports pickling, making sure that objects can be pickled
        return dict(
            (k, v)
            for (k, v) in self.__dict__.items()
            if should_pickle(k, v)
            and k not in ("optimizer", "encoder", "decoder", "parametric_model")
        )

    def save(self, save_location, verbose=True, exclude_raw_data=False):

        # save encoder
        if self.encoder is not None:
            encoder_output = os.path.join(save_location, "encoder.keras")
            self.encoder.save(encoder_output)
            if verbose:
                print("Keras encoder model saved to {}".format(encoder_output))

        # save decoder
        if self.decoder is not None:
            decoder_output = os.path.join(save_location, "decoder.keras")
            self.decoder.save(decoder_output)
            if verbose:
                print("Keras decoder model saved to {}".format(decoder_output))

        # save parametric_model
        if self.parametric_model is not None:
            parametric_model_output = os.path.join(
                save_location, "parametric_model.keras"
            )
            self.parametric_model.save(parametric_model_output)
            if verbose:
                print("Keras full model saved to {}".format(parametric_model_output))

        # Temporarily delete the raw data in the object, before saving it,
        # backing it up in raw_data
        raw_data = {}
        if exclude_raw_data:
            if hasattr(self, "_raw_data"):
                raw_data['root'] = self._raw_data
                del self._raw_data
            if hasattr(self, "knn_search_index") and hasattr(self.knn_search_index,
                                                             "_raw_data"):
                raw_data['knn'] = self.knn_search_index._raw_data
                del self.knn_search_index._raw_data

        # # save model.pkl (ignoring unpickleable warnings)
        with catch_warnings():
            filterwarnings("ignore")
            model_output = os.path.join(save_location, "model.pkl")
            with open(model_output, "wb") as output:
                pickle.dump(self, output, pickle.HIGHEST_PROTOCOL)
            if verbose:
                print("Pickle of ParametricUMAP model saved to {}".format(model_output))

<<<<<<< HEAD
        # Restore the original raw data to the object in memory
        if exclude_raw_data:
            if 'root' in raw_data:
                self._raw_data = raw_data['root']
            if 'knn' in raw_data:
                self.knn_search_index._raw_data = raw_data['knn']

    def to_ONNX(self, save_location):
        """ Exports trained parametric UMAP as ONNX.
=======
    def add_landmarks(
        self,
        X,
        sample_pct=0.01,
        sample_mode="uniform",
        landmark_loss_weight=0.01,
        idx=None,
    ):
        """Add some points from a dataset X as "landmarks."

        Parameters
        ----------
        X : array, shape (n_samples, n_features)
            Old data to be retained.
        sample_pct : float, optional
            Percentage of old data to use as landmarks.
        sample_mode : str, optional
            Method for sampling points. Allows "uniform" and "predefined."
        landmark_loss_weight : float, optional
            Multiplier for landmark loss function.

>>>>>>> a012b9d8
        """
        self.sample_pct = sample_pct
        self.sample_mode = sample_mode
        self.landmark_loss_weight = landmark_loss_weight

        if self.sample_mode == "uniform":
            self.prev_epoch_idx = list(
                np.random.choice(
                    range(X.shape[0]), int(X.shape[0]*sample_pct), replace=False
                )
            )
            self.prev_epoch_X = X[self.prev_epoch_idx]
        elif self.sample_mode == "predetermined":
            if idx is None:
                raise ValueError(
                    "Choice of sample_mode is not supported."
                )
            else:
                self.prev_epoch_idx = idx
                self.prev_epoch_X = X[self.prev_epoch_idx]

        else:
            raise ValueError(
                "Choice of sample_mode is not supported."
            )

    def remove_landmarks(self):
        self.prev_epoch_X = None

    def to_ONNX(self, save_location):
        """Exports trained parametric UMAP as ONNX."""
        # Extract encoder
        km = self.encoder
        # Extract weights
        pm = PumapNet(self.dims[0], self.n_components)
        pm = weight_copier(km, pm)

        # Put in ONNX
        dummy_input = torch.randn(1, self.dims[0])
        # Invoke export
        return torch.onnx.export(pm, dummy_input, save_location)


def get_graph_elements(graph_, n_epochs):
    """
    gets elements of graphs, weights, and number of epochs per edge

    Parameters
    ----------
    graph_ : scipy.sparse.csr.csr_matrix
        umap graph of probabilities
    n_epochs : int
        maximum number of epochs per edge

    Returns
    -------
    graph scipy.sparse.csr.csr_matrix
        umap graph
    epochs_per_sample np.array
        number of epochs to train each sample for
    head np.array
        edge head
    tail np.array
        edge tail
    weight np.array
        edge weight
    n_vertices int
        number of vertices in graph
    """
    ### should we remove redundancies () here??
    # graph_ = remove_redundant_edges(graph_)

    graph = graph_.tocoo()
    # eliminate duplicate entries by summing them together
    graph.sum_duplicates()
    # number of vertices in dataset
    n_vertices = graph.shape[1]
    # get the number of epochs based on the size of the dataset
    if n_epochs is None:
        # For smaller datasets we can use more epochs
        if graph.shape[0] <= 10000:
            n_epochs = 500
        else:
            n_epochs = 200
    # remove elements with very low probability
    graph.data[graph.data < (graph.data.max() / float(n_epochs))] = 0.0
    graph.eliminate_zeros()
    # get epochs per sample based upon edge probability
    epochs_per_sample = n_epochs * graph.data

    head = graph.row
    tail = graph.col
    weight = graph.data

    return graph, epochs_per_sample, head, tail, weight, n_vertices


def init_embedding_from_graph(
    _raw_data, graph, n_components, random_state, metric, _metric_kwds, init="spectral"
):
    """Initialize embedding using graph. This is for direct embeddings.

    Parameters
    ----------
    init : str, optional
        Type of initialization to use. Either random, or spectral, by default "spectral"

    Returns
    -------
    embedding : np.array
        the initialized embedding
    """
    if random_state is None:
        random_state = check_random_state(None)

    if isinstance(init, str) and init == "random":
        embedding = random_state.uniform(
            low=-10.0, high=10.0, size=(graph.shape[0], n_components)
        ).astype(np.float32)
    elif isinstance(init, str) and init == "spectral":
        # We add a little noise to avoid local minima for optimization to come

        initialisation = spectral_layout(
            _raw_data,
            graph,
            n_components,
            random_state,
            metric=metric,
            metric_kwds=_metric_kwds,
        )
        expansion = 10.0 / np.abs(initialisation).max()
        embedding = (initialisation * expansion).astype(
            np.float32
        ) + random_state.normal(
            scale=0.0001, size=[graph.shape[0], n_components]
        ).astype(
            np.float32
        )

    else:
        init_data = np.array(init)
        if len(init_data.shape) == 2:
            if np.unique(init_data, axis=0).shape[0] < init_data.shape[0]:
                tree = KDTree(init_data)
                dist, ind = tree.query(init_data, k=2)
                nndist = np.mean(dist[:, 1])
                embedding = init_data + random_state.normal(
                    scale=0.001 * nndist, size=init_data.shape
                ).astype(np.float32)
            else:
                embedding = init_data

    return embedding


def convert_distance_to_log_probability(distances, a=1.0, b=1.0):
    """
     convert distance representation into log probability,
        as a function of a, b params

    Parameters
    ----------
    distances : array
        euclidean distance between two points in embedding
    a : float, optional
        parameter based on min_dist, by default 1.0
    b : float, optional
        parameter based on min_dist, by default 1.0

    Returns
    -------
    float
        log probability in embedding space
    """
    return -ops.log1p(a * distances ** (2 * b))


def compute_cross_entropy(
    probabilities_graph, log_probabilities_distance, EPS=1e-4, repulsion_strength=1.0
):
    """
    Compute cross entropy between low and high probability

    Parameters
    ----------
    probabilities_graph : array
        high dimensional probabilities
    log_probabilities_distance : array
        low dimensional log probabilities
    EPS : float, optional
        offset to ensure log is taken of a positive number, by default 1e-4
    repulsion_strength : float, optional
        strength of repulsion between negative samples, by default 1.0

    Returns
    -------
    attraction_term: float
        attraction term for cross entropy loss
    repellant_term: float
        repellent term for cross entropy loss
    cross_entropy: float
        cross entropy umap loss

    """
    # cross entropy
    attraction_term = -probabilities_graph * ops.log_sigmoid(log_probabilities_distance)
    # use numerically stable repellent term
    # Shi et al. 2022 (https://arxiv.org/abs/2111.08851)
    # log(1 - sigmoid(logits)) = log(sigmoid(logits)) - logits
    repellant_term = (
        -(1.0 - probabilities_graph)
        * (ops.log_sigmoid(log_probabilities_distance) - log_probabilities_distance)
        * repulsion_strength
    )

    # balance the expected losses between attraction and repel
    CE = attraction_term + repellant_term
    return attraction_term, repellant_term, CE


def prepare_networks(
    encoder,
    decoder,
    n_components,
    dims,
    n_data,
    parametric_reconstruction,
    init_embedding=None,
):
    """
    Generates a set of keras networks for the encoder and decoder if one has not already
    been predefined.

    Parameters
    ----------
    encoder : keras.Sequential
        The encoder Keras network
    decoder : keras.Sequential
        the decoder Keras network
    n_components : int
        the dimensionality of the latent space
    dims : tuple of shape (dim1, dim2, dim3...)
        dimensionality of data
    n_data : number of elements in dataset
        # of elements in training dataset
    parametric_reconstruction : bool
        Whether the decoder is parametric or non-parametric
    init_embedding : array (optional, default None)
        The initial embedding, for nonparametric embeddings

    Returns
    -------
    encoder: keras.Sequential
        encoder keras network
    decoder: keras.Sequential
        decoder keras network
    """

    if encoder is None:
        encoder = keras.Sequential(
            [
                keras.layers.Input(shape=dims),
                keras.layers.Flatten(),
                keras.layers.Dense(units=100, activation="relu"),
                keras.layers.Dense(units=100, activation="relu"),
                keras.layers.Dense(units=100, activation="relu"),
                keras.layers.Dense(units=n_components, name="z"),
            ]
        )

    if decoder is None:
        if parametric_reconstruction:
            decoder = keras.Sequential(
                [
                    keras.layers.Input(shape=(n_components,)),
                    keras.layers.Dense(units=100, activation="relu"),
                    keras.layers.Dense(units=100, activation="relu"),
                    keras.layers.Dense(units=100, activation="relu"),
                    keras.layers.Dense(
                        units=np.prod(dims), name="recon", activation=None
                    ),
                    keras.layers.Reshape(dims),
                ]
            )

    return encoder, decoder


def construct_edge_dataset(
    X,
    graph_,
    n_epochs,
    batch_size,
    parametric_reconstruction,
    global_correlation_loss_weight,
    landmark_positions=None,
):
    """
    Construct a tf.data.Dataset of edges, sampled by edge weight.

    Parameters
    ----------
    X : array, shape (n_samples, n_features)
        New data to be transformed.
    graph_ : scipy.sparse.csr.csr_matrix
        Generated UMAP graph
    n_epochs : int
        # of epochs to train each edge
    batch_size : int
        batch size
    parametric_reconstruction : bool
        Whether the decoder is parametric or non-parametric
    landmark_positions : array, shape (n_samples, n_components), optional
        The desired position in low-dimensional space of each sample in X.
        Points that are not landmarks should have nan coordinates.
    """

    def gather_index(tensor, index):
        return tensor[index]

    # if X is > 512Mb in size, we need to use a different, slower method for
    #    batching data.
    gather_indices_in_python = True if X.nbytes * 1e-9 > 0.5 else False
    if landmark_positions is not None:
        gather_landmark_indices_in_python = (
            True if landmark_positions.nbytes * 1e-9 > 0.5 else False
        )

    def gather_X(edge_to, edge_from):
        # gather data from indexes (edges) in either numpy of tf, depending on array size
        if gather_indices_in_python:
            edge_to_batch = tf.py_function(gather_index, [X, edge_to], [tf.float32])[0]
            edge_from_batch = tf.py_function(
                gather_index, [X, edge_from], [tf.float32]
            )[0]
        else:
            edge_to_batch = tf.gather(X, edge_to)
            edge_from_batch = tf.gather(X, edge_from)
        return edge_to, edge_from, edge_to_batch, edge_from_batch

    def get_outputs(edge_to, edge_from, edge_to_batch, edge_from_batch):
        outputs = {"umap": ops.repeat(0, batch_size)}
        if global_correlation_loss_weight > 0:
            outputs["global_correlation"] = edge_to_batch
        if parametric_reconstruction:
            # add reconstruction to iterator output
            # edge_out = ops.concatenate([edge_to_batch, edge_from_batch], axis=0)
            outputs["reconstruction"] = edge_to_batch
        if landmark_positions is not None:
            if gather_landmark_indices_in_python:
                outputs["landmark_to"] = tf.py_function(
                    gather_index, [landmark_positions, edge_to], [tf.float32]
                )[0]
            else:
                # Make sure we explicitly cast landmark_positions to float32,
                # as it's user-provided and needs to play nice with loss functions.
                outputs["landmark_to"] = tf.gather(landmark_positions, edge_to)
        return (edge_to_batch, edge_from_batch), outputs

    # get data from graph
    _, epochs_per_sample, head, tail, weight, n_vertices = get_graph_elements(
        graph_, n_epochs
    )

    # number of elements per batch for embedding
    if batch_size is None:
        # batch size can be larger if its just over embeddings
        batch_size = int(np.min([n_vertices, 1000]))

    edges_to_exp, edges_from_exp = (
        np.repeat(head, epochs_per_sample.astype("int")),
        np.repeat(tail, epochs_per_sample.astype("int")),
    )

    # shuffle edges
    shuffle_mask = np.random.permutation(range(len(edges_to_exp)))
    edges_to_exp = edges_to_exp[shuffle_mask].astype(np.int64)
    edges_from_exp = edges_from_exp[shuffle_mask].astype(np.int64)

    # create edge iterator
    edge_dataset = tf.data.Dataset.from_tensor_slices((edges_to_exp, edges_from_exp))
    edge_dataset = edge_dataset.repeat()
    edge_dataset = edge_dataset.shuffle(10000)
    edge_dataset = edge_dataset.batch(batch_size, drop_remainder=True)
    edge_dataset = edge_dataset.map(
        gather_X, num_parallel_calls=tf.data.experimental.AUTOTUNE
    )
    edge_dataset = edge_dataset.map(
        get_outputs, num_parallel_calls=tf.data.experimental.AUTOTUNE
    )
    edge_dataset = edge_dataset.prefetch(10)

    return edge_dataset, batch_size, len(edges_to_exp), head, tail, weight


def should_pickle(key, val):
    """
    Checks if a dictionary item can be pickled

    Parameters
    ----------
    key : try
        key for dictionary element
    val : None
        element of dictionary

    Returns
    -------
    picklable: bool
        whether the dictionary item can be pickled
    """
    try:
        ## make sure object can be pickled and then re-read
        # pickle object
        pickled = codecs.encode(pickle.dumps(val), "base64").decode()
        # unpickle object
        _ = pickle.loads(codecs.decode(pickled.encode(), "base64"))
    except (
        pickle.PicklingError,
        tf.errors.InvalidArgumentError,
        TypeError,
        tf.errors.InternalError,
        tf.errors.NotFoundError,
        OverflowError,
        TypingError,
        AttributeError,
    ) as e:
        warn("Did not pickle {}: {}".format(key, e))
        return False
    except ValueError as e:
        warn(f"Failed at pickling {key}:{val} due to {e}")
        return False
    return True


def load_ParametricUMAP(save_location, verbose=True):
    """
    Load a parametric UMAP model consisting of a umap-learn UMAP object
    and corresponding keras models.

    Parameters
    ----------
    save_location : str
        the folder that the model was saved in
    verbose : bool, optional
        Whether to print the loading steps, by default True

    Returns
    -------
    parametric_umap.ParametricUMAP
        Parametric UMAP objects
    """

    ## Loads a ParametricUMAP model and its related keras models

    model_output = os.path.join(save_location, "model.pkl")
    model = pickle.load((open(model_output, "rb")))
    if verbose:
        print("Pickle of ParametricUMAP model loaded from {}".format(model_output))

    # load encoder
    encoder_output = os.path.join(save_location, "encoder.keras")
    if os.path.exists(encoder_output):
        model.encoder = keras.models.load_model(encoder_output)
        if verbose:
            print("Keras encoder model loaded from {}".format(encoder_output))

    # save decoder
    decoder_output = os.path.join(save_location, "decoder.keras")
    if os.path.exists(decoder_output):
        model.decoder = keras.models.load_model(decoder_output)
        print("Keras decoder model loaded from {}".format(decoder_output))

    # save parametric_model
    parametric_model_output = os.path.join(save_location, "parametric_model")
    if os.path.exists(parametric_model_output):
        model.parametric_model = keras.models.load_model(parametric_model_output)
        print("Keras full model loaded from {}".format(parametric_model_output))

    return model


def covariance(x, y=None, keepdims=False):
    """Adapted from TF Probability."""
    x = ops.convert_to_tensor(x)
    # Covariance *only* uses the centered versions of x (and y).
    x = x - ops.mean(x, axis=0, keepdims=True)

    if y is None:
        y = x
        event_axis = ops.mean(x * ops.conj(y), axis=0, keepdims=keepdims)
    else:
        y = ops.convert_to_tensor(y, dtype=x.dtype)
        y = y - ops.mean(y, axis=0, keepdims=True)
        event_axis = [len(x.shape) - 1]
    sample_axis = [0]

    event_axis = ops.cast(event_axis, dtype="int32")
    sample_axis = ops.cast(sample_axis, dtype="int32")

    x_permed = ops.transpose(x)
    y_permed = ops.transpose(y)

    n_events = ops.shape(x_permed)[0]
    n_samples = ops.shape(x_permed)[1]

    # Flatten sample_axis into one long dim.
    x_permed_flat = ops.reshape(x_permed, (n_events, n_samples))
    y_permed_flat = ops.reshape(y_permed, (n_events, n_samples))
    # Do the same for event_axis.
    x_permed_flat = ops.reshape(x_permed, (n_events, n_samples))
    y_permed_flat = ops.reshape(y_permed, (n_events, n_samples))

    # After matmul, cov.shape = batch_shape + [n_events, n_events]
    cov = ops.matmul(x_permed_flat, ops.transpose(y_permed_flat)) / ops.cast(
        n_samples, x.dtype
    )

    cov = ops.reshape(
        cov,
        (n_events**2, 1),
    )

    # Permuting by the argsort inverts the permutation, making
    # cov.shape have ones in the position where there were samples, and
    # [n_events * n_events] in the event position.
    cov = ops.transpose(cov)

    # Now expand event_shape**2 into event_shape + event_shape.
    # We here use (for the first time) the fact that we require event_axis to be
    # contiguous.
    cov = ops.reshape(
        cov,
        ops.shape(cov)[:1] + (n_events, n_events),
    )

    if not keepdims:
        cov = ops.squeeze(cov, axis=0)
    return cov


def correlation(x, y=None, keepdims=False):
    x = x / ops.std(x, axis=0, keepdims=True)
    if y is not None:
        y = y / ops.std(y, axis=0, keepdims=True)
    return covariance(x=x, y=y, keepdims=keepdims)


class StopGradient(keras.layers.Layer):
    def call(self, x):
        return ops.stop_gradient(x)


def _default_landmark_loss(y, y_pred):
    # Euclidean distance between points.
    # Relu activation smooths gradients.
    return keras.activations.relu(ops.mean(ops.norm(y_pred - y, axis=1)))


class UMAPModel(keras.Model):
    def __init__(
        self,
        umap_loss_a,
        umap_loss_b,
        negative_sample_rate,
        encoder,
        decoder,
        optimizer=None,
        parametric_reconstruction_loss_fn=None,
        parametric_reconstruction=False,
        parametric_reconstruction_loss_weight=1.0,
        global_correlation_loss_weight=0.0,
        autoencoder_loss=False,
        landmark_loss_fn=None,
        landmark_loss_weight=1.0,
        name="umap_model",
    ):
        super().__init__(name=name)

        self.encoder = encoder
        self.decoder = decoder
        self.parametric_reconstruction = parametric_reconstruction
        self.global_correlation_loss_weight = global_correlation_loss_weight
        self.parametric_reconstruction_loss_weight = (
            parametric_reconstruction_loss_weight
        )
        self.negative_sample_rate = negative_sample_rate
        self.umap_loss_a = umap_loss_a
        self.umap_loss_b = umap_loss_b
        self.autoencoder_loss = autoencoder_loss
        self.landmark_loss_fn = landmark_loss_fn
        self.landmark_loss_weight = landmark_loss_weight

        optimizer = optimizer or keras.optimizers.Adam(1e-3, clipvalue=4.0)
        self.compile(optimizer=optimizer)

        self.flatten = keras.layers.Flatten()
        self.seed_generator = keras.random.SeedGenerator()
        if parametric_reconstruction_loss_fn is None:
            self.parametric_reconstruction_loss_fn = keras.losses.BinaryCrossentropy(
                from_logits=True
            )
        else:
            self.parametric_reconstruction_loss_fn = parametric_reconstruction_loss_fn

        if landmark_loss_fn is None:
            self.landmark_loss_fn = _default_landmark_loss
        else:
            self.landmark_loss_fn = landmark_loss_fn

    def call(self, inputs):
        to_x, from_x = inputs
        embedding_to = self.encoder(to_x)
        embedding_from = self.encoder(from_x)

        y_pred = {
            "embedding_to": embedding_to,
            "embedding_from": embedding_from,
        }
        if self.parametric_reconstruction:
            # parametric reconstruction
            if self.autoencoder_loss:
                embedding_to_recon = self.decoder(embedding_to)
            else:
                # stop gradient of reconstruction loss before it reaches the encoder
                embedding_to_recon = self.decoder(ops.stop_gradient(embedding_to))
            y_pred["reconstruction"] = embedding_to_recon
        return y_pred

    def compute_loss(self, x=None, y=None, y_pred=None, sample_weight=None, **kwargs):
        losses = []
        # Regularization losses.
        for loss in self.losses:
            losses.append(ops.cast(loss, dtype=keras.backend.floatx()))

        # umap loss
        losses.append(self._umap_loss(y_pred))

        # global correlation loss
        if self.global_correlation_loss_weight > 0:
            losses.append(self._global_correlation_loss(y, y_pred))

        # parametric reconstruction loss
        if self.parametric_reconstruction:
            losses.append(self._parametric_reconstruction_loss(y, y_pred))

        # landmark loss, present if landmarks are provided in fit() or fit_transform()
        if "landmark_to" in y:
            losses.append(self._landmark_loss(y, y_pred))

        return ops.sum(losses)

    def _umap_loss(self, y_pred, repulsion_strength=1.0):
        # split out to/from
        embedding_to = y_pred["embedding_to"]
        embedding_from = y_pred["embedding_from"]

        # get negative samples
        embedding_neg_to = ops.repeat(embedding_to, self.negative_sample_rate, axis=0)
        repeat_neg = ops.repeat(embedding_from, self.negative_sample_rate, axis=0)

        repeat_neg_batch_dim = ops.shape(repeat_neg)[0]
        shuffled_indices = keras.random.shuffle(
            ops.arange(repeat_neg_batch_dim), seed=self.seed_generator
        )

        if keras.config.backend() == "tensorflow":
            embedding_neg_from = tf.gather(repeat_neg, shuffled_indices)
        else:
            embedding_neg_from = repeat_neg[shuffled_indices]

        #  distances between samples (and negative samples)
        distance_embedding = ops.concatenate(
            [
                ops.norm(embedding_to - embedding_from, axis=1),
                ops.norm(embedding_neg_to - embedding_neg_from, axis=1),
            ],
            axis=0,
        )

        # convert distances to probabilities
        log_probabilities_distance = convert_distance_to_log_probability(
            distance_embedding, self.umap_loss_a, self.umap_loss_b
        )

        # set true probabilities based on negative sampling
        batch_size = ops.shape(embedding_to)[0]
        probabilities_graph = ops.concatenate(
            [
                ops.ones((batch_size,)),
                ops.zeros((batch_size * self.negative_sample_rate,)),
            ],
            axis=0,
        )

        # compute cross entropy
        (attraction_loss, repellant_loss, ce_loss) = compute_cross_entropy(
            probabilities_graph,
            log_probabilities_distance,
            repulsion_strength=repulsion_strength,
        )

        return ops.mean(ce_loss)

    def _global_correlation_loss(self, y, y_pred):
        # flatten data
        x = self.flatten(y["global_correlation"])
        z_x = self.flatten(y_pred["embedding_to"])

        # z score data
        def z_score(x):
            return (x - ops.mean(x)) / ops.std(x)

        x = z_score(x)
        z_x = z_score(z_x)

        # clip distances to 10 standard deviations for stability
        x = ops.clip(x, -10, 10)
        z_x = ops.clip(z_x, -10, 10)

        dx = ops.norm(x[1:] - x[:-1], axis=1)
        dz = ops.norm(z_x[1:] - z_x[:-1], axis=1)

        # jitter dz to prevent mode collapse
        dz = dz + keras.random.uniform(dz.shape, seed=self.seed_generator) * 1e-10

        # compute correlation
        corr_d = ops.squeeze(
            correlation(x=ops.expand_dims(dx, -1), y=ops.expand_dims(dz, -1))
        )
        return -corr_d * self.global_correlation_loss_weight

    def _parametric_reconstruction_loss(self, y, y_pred):
        loss = self.parametric_reconstruction_loss_fn(
            y["reconstruction"], y_pred["reconstruction"]
        )
        return loss * self.parametric_reconstruction_loss_weight

    def _landmark_loss(self, y, y_pred):
        y_to = y["landmark_to"]

        # Euclidean distance between y and y_pred, ignoring nans.
        # Before computing difference, replace all predicted and
        # landmark embeddings with 0 if there isn't a landmark.
        clean_y_pred_to = ops.where(
            ops.isnan(y_to),
            x1=ops.zeros_like(y_pred["embedding_to"]),
            x2=y_pred["embedding_to"],
        )
        clean_y_to = ops.where(ops.isnan(y_to), x1=ops.zeros_like(y_to), x2=y_to)

        return (
            self.landmark_loss_fn(clean_y_to, clean_y_pred_to)
            * self.landmark_loss_weight
        )


##################################################
# 1. Pytorch version of parametric UMAP network. #
##################################################

if torch_imported:

    class PumapNet(nn.Module):

        def __init__(self, indim, outdim):

            super(PumapNet, self).__init__()
            self.dense1 = nn.Linear(indim, 100)
            self.dense2 = nn.Linear(100, 100)
            self.dense3 = nn.Linear(100, 100)
            self.dense4 = nn.Linear(100, outdim)

            """
            Creates the same network as the one used by parametric UMAP.
            Note: shape of network is fixed.

            Parameters
            ----------
            indim : int
                dimension of input to network.
            outdim : int
                dimension of output of network.
            """

        def forward(self, x):
            x = self.dense1(x)
            x = F.relu(x)
            x = self.dense2(x)
            x = F.relu(x)
            x = self.dense3(x)
            x = F.relu(x)
            x = self.dense4(x)
            x = F.relu(x)
            return x

    ######################
    # 2. Copying weights #
    ######################

    def weight_copier(km, pm):
        """Copies weights from a parametric UMAP encoder to pytorch.
        Parameters
        ----------
        km : encoder extracted from parametric UMAP.
        pm: a PumapNet object. Will be overwritten.
        Returns
        -------
        pm : PumapNet Object.
            Net with copied weights.
        """
        kweights = km.get_weights()
        n_layers = int(len(kweights) / 2)  # The actual number of layers

        # Get the names of the pytorch layers
        all_keys = [x for x in pm.state_dict().keys()]
        pm_names = [all_keys[2 * i].split(".")[0] for i in range(4)]

        # Set a variable for the state dict
        pyt_state_dict = pm.state_dict()

        for i in range(n_layers):
            pyt_state_dict[pm_names[i] + ".bias"] = kweights[2 * i + 1]
            pyt_state_dict[pm_names[i] + ".weight"] = np.transpose(kweights[2 * i])

        for key in pyt_state_dict.keys():
            pyt_state_dict[key] = torch.from_numpy(pyt_state_dict[key])

        # Update
        pm.load_state_dict(pyt_state_dict)
        return pm

else:
    pass<|MERGE_RESOLUTION|>--- conflicted
+++ resolved
@@ -507,7 +507,6 @@
             if verbose:
                 print("Pickle of ParametricUMAP model saved to {}".format(model_output))
 
-<<<<<<< HEAD
         # Restore the original raw data to the object in memory
         if exclude_raw_data:
             if 'root' in raw_data:
@@ -515,9 +514,6 @@
             if 'knn' in raw_data:
                 self.knn_search_index._raw_data = raw_data['knn']
 
-    def to_ONNX(self, save_location):
-        """ Exports trained parametric UMAP as ONNX.
-=======
     def add_landmarks(
         self,
         X,
@@ -539,7 +535,6 @@
         landmark_loss_weight : float, optional
             Multiplier for landmark loss function.
 
->>>>>>> a012b9d8
         """
         self.sample_pct = sample_pct
         self.sample_mode = sample_mode
