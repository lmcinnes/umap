--- conflicted
+++ resolved
@@ -12,15 +12,12 @@
 from umap import UMAP
 from umap.spectral import component_layout
 import numpy as np
-<<<<<<< HEAD
+import scipy.sparse
 import pytest
 import warnings
 from umap.distances import pairwise_special_metric
 from umap.utils import disconnected_vertices
 from scipy.sparse import csr_matrix
-=======
-import scipy.sparse
->>>>>>> 29e11fc9
 
 # Transform isn't stable under batching; hard to opt out of this.
 # @SkipTest
