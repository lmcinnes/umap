--- conflicted
+++ resolved
@@ -15,13 +15,10 @@
 
 configuration = {
     "name": "umap-learn",
-<<<<<<< HEAD
     "version": "0.5.0",
-=======
-    "version": "0.4.6",
->>>>>>> 6bf6e124
     "description": "Uniform Manifold Approximation and Projection",
     "long_description": readme(),
+    "long_description_content_type": "text/x-rst",
     "classifiers": [
         "Development Status :: 3 - Alpha",
         "Intended Audience :: Science/Research",
@@ -46,19 +43,11 @@
     "license": "BSD",
     "packages": ["umap"],
     "install_requires": [
-<<<<<<< HEAD
-        "numpy >= 1.16",
+        "numpy >= 1.17",
         "scikit-learn >= 0.22",
         "scipy >= 1.0",
         "numba >= 0.49",
-        "pynndescent >= 0.4.5",
-        "tbb >= 2019",
-=======
-        "numpy >= 1.17",
-        "scikit-learn >= 0.20",
-        "scipy >= 1.3.1",
-        "numba >= 0.46, != 0.47",
->>>>>>> 6bf6e124
+        "pynndescent >= 0.5",
     ],
     "extras_require": {
         "plot": [
@@ -67,12 +56,9 @@
             "datashader",
             "bokeh",
             "holoviews",
+            "colorcet",
             "seaborn",
         ],
-<<<<<<< HEAD
-=======
-        "performance": ["pynndescent >= 0.4", "tbb >= 2019.5"],
->>>>>>> 6bf6e124
     },
     "ext_modules": [],
     "cmdclass": {},
